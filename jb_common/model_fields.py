--- conflicted
+++ resolved
@@ -17,8 +17,7 @@
 import datetime, decimal
 import rdflib
 from django.db import models
-<<<<<<< HEAD
-from django.utils.translation import ugettext_lazy as _, ugettext
+from django.utils.translation import gettext_lazy as _, gettext
 from jb_common.utils.base import underscores_to_camel_case
 from samples import ontology_symbols
 
@@ -178,13 +177,6 @@
 
 
 class _QuantityGraphField(GraphField):
-=======
-from django.utils.translation import gettext_lazy as _, gettext
-
-
-class DecimalQuantityField(models.DecimalField):
-    description = _("Fixed-point number in the unit of %(unit)s")
->>>>>>> acdc7fdd
 
     def __init__(self, *args, **kwargs):
         self.unit = kwargs.pop("unit", None)
@@ -225,18 +217,4 @@
 class PositiveSmallIntegerQuantityField(_QuantityGraphField, models.PositiveSmallIntegerField):
     description = _("Positive small integer in the unit of %(unit)s")
 
-<<<<<<< HEAD
-_ = ugettext
-=======
-    def __init__(self, *args, **kwargs):
-        self.unit = kwargs.pop("unit", None)
-        super().__init__(*args, **kwargs)
-
-    def formfield(self, **kwargs):
-        result = super().formfield(**kwargs)
-        result.unit = self.unit
-        return result
-
-
-_ = gettext
->>>>>>> acdc7fdd
+_ = gettext