# This file is part of JuliaBase-Institute, see http://www.juliabase.org.
# Copyright © 2008–2017 Forschungszentrum Jülich GmbH, Jülich, Germany
#
# This program is free software: you can redistribute it and/or modify it under
# the terms of the GNU General Public License as published by the Free Software
# Foundation, either version 3 of the License, or (at your option) any later
# version.
#
# In particular, you may modify this file freely and even remove this license,
# and offer it as part of a web service, as long as you do not distribute it.
#
# This program is distributed in the hope that it will be useful, but WITHOUT
# ANY WARRANTY; without even the implied warranty of MERCHANTABILITY or FITNESS
# FOR A PARTICULAR PURPOSE.  See the GNU General Public License for more
# details.
#
# You should have received a copy of the GNU General Public License along with
# this program.  If not, see <http://www.gnu.org/licenses/>.


"""Models for INM-specific depositions.  This includes the deposition models
themselves as well as models for layers.
"""

<<<<<<< HEAD
import rdflib
from django.utils.translation import ugettext_lazy as _, ugettext
=======
from urllib.parse import quote_plus
from django.utils.translation import gettext_lazy as _, gettext
>>>>>>> acdc7fdd
import django.urls
from django.db import models
from jb_common import models as jb_common_models, model_fields
from jb_common.utils.base import generate_permissions
import samples.models.depositions
from samples import permissions
from samples.data_tree import DataItem


class ClusterToolHotWireAndPECVDGases(models.Model):
    h2 = model_fields.DecimalQuantityField("H₂", max_digits=5, decimal_places=2, null=True, blank=True, unit="sccm")
    sih4 = model_fields.DecimalQuantityField("SiH₄", max_digits=5, decimal_places=2, null=True, blank=True, unit="sccm")

    class Meta:
        abstract = True


class ClusterToolDeposition(samples.models.Deposition):
    """cluster tool depositions..
    """
    carrier = model_fields.CharField(_("carrier"), max_length=10, blank=True)

    class Meta(samples.models.PhysicalProcess.Meta):
        verbose_name = _("cluster tool deposition")
        verbose_name_plural = _("cluster tool depositions")
        permissions = generate_permissions({"add", "change", "view_every", "edit_permissions"}, "ClusterToolDeposition")

    def get_context_for_user(self, user, old_context):
        context = old_context.copy()
        if permissions.has_permission_to_add_physical_process(user, self.__class__):
            context["duplicate_url"] = "{0}?copy_from={1}".format(
                django.urls.reverse("institute:add_cluster_tool_deposition"), quote_plus(self.number))
        else:
            context["duplicate_url"] = None
        return super().get_context_for_user(user, context)

    @classmethod
    def get_search_tree_node(cls):
        """Class method for generating the search tree node for this model
        instance.  I must override the inherited method because I want to offer
        the layer models directly instead of the proxy class
        `ClusterToolLayer`.

        :return:
          the tree node for this model instance

        :rtype: ``jb_common.search.SearchTreeNode``
        """
        model_field = super().get_search_tree_node()
        model_field.related_models.update({ClusterToolHotWireLayer: "layers", ClusterToolPECVDLayer: "layers"})
        del model_field.related_models[ClusterToolLayer]
        return model_field

samples.models.default_location_of_deposited_samples[ClusterToolDeposition] = _("cluster tool deposition lab")


class ClusterToolLayer(samples.models.Layer, jb_common_models.PolymorphicModel):
    """Model for a layer of the “cluster tool”.  Note that this is the common
    base class for the actual layer models `ClusterToolHotWireLayer` and
    `ClusterToolPECVDLayer`.  This is *not* an abstract model though because
    it needs to be back-referenced from the deposition.  I need inheritance and
    polymorphism here because cluster tools may have layers with very different
    fields.
    """
    deposition = models.ForeignKey(ClusterToolDeposition, models.CASCADE, related_name="layers", verbose_name=_("deposition"))

    class Meta(samples.models.Layer.Meta):
        unique_together = ("deposition", "number")
        verbose_name = _("cluster tool layer")
        verbose_name_plural = _("cluster tool layers")

    def __str__(self):
        return _("layer {number} of {deposition}").format(number=self.number, deposition=self.deposition)


class ClusterToolHotWireLayer(ClusterToolLayer, ClusterToolHotWireAndPECVDGases):
    """Model for a hot-wire layer in the cluster tool.  We have no
    “chamber” field here because there is only one hot-wire chamber anyway.
    """

    class ClusterToolWireMaterial(models.TextChoices):
        UNKNOWN = "unknown", _("unknown")
        RHENIUM = "rhenium", _("rhenium")
        TANTALUM = "tantalum", _("tantalum")
        TUNGSTEN = "tungsten", _("tungsten")

    time = model_fields.CharField(_("deposition time"), max_length=9, help_text=_("format HH:MM:SS"), blank=True)
    comments = model_fields.TextField(_("comments"), blank=True)
    wire_material = model_fields.CharField(_("wire material"), max_length=20, choices=ClusterToolWireMaterial.choices)
    base_pressure = model_fields.FloatQuantityField(_("base pressure"), unit="mbar", null=True, blank=True)

    class Meta(samples.models.Layer.Meta):
        verbose_name = _("cluster tool hot-wire layer")
        verbose_name_plural = _("cluster tool hot-wire layers")


class ClusterToolPECVDLayer(ClusterToolLayer, ClusterToolHotWireAndPECVDGases):
    """Model for a PECDV layer in the cluster tool.
    """

    class ClusterToolPECVDChamber(models.TextChoices):
        ONE = "#1", "#1"
        TWO = "#2", "#2"
        THREE = "#3", "#3"

    chamber = model_fields.CharField(_("chamber"), max_length=5, choices=ClusterToolPECVDChamber.choices)
    time = model_fields.CharField(_("deposition time"), max_length=9, help_text=_("format HH:MM:SS"), blank=True)
    comments = model_fields.TextField(_("comments"), blank=True)
    plasma_start_with_shutter = model_fields.BooleanField(_("plasma start with shutter"), default=False)
    deposition_power = model_fields.DecimalQuantityField(_("deposition power"), max_digits=6, decimal_places=2,
                                                         null=True, blank=True, unit="W")


    class Meta(samples.models.Layer.Meta):
        verbose_name = _("cluster tool PECVD layer")
        verbose_name_plural = _("cluster tool PECVD layers")


class FiveChamberDeposition(samples.models.Deposition):
    """5-chamber depositions.
    """
    class Meta(samples.models.PhysicalProcess.Meta):
        verbose_name = _("5-chamber deposition")
        verbose_name_plural = _("5-chamber depositions")
        permissions = generate_permissions({"add", "change", "view_every", "edit_permissions"}, "FiveChamberDeposition")

    def get_context_for_user(self, user, old_context):
        context = old_context.copy()
        if permissions.has_permission_to_add_physical_process(user, self.__class__):
            context["duplicate_url"] = "{0}?copy_from={1}".format(
                django.urls.reverse("institute:add_five_chamber_deposition"), quote_plus(self.number))
        else:
            context["duplicate_url"] = None
        return super().get_context_for_user(user, context)


samples.models.default_location_of_deposited_samples[FiveChamberDeposition] = _("5-chamber deposition lab")


class FiveChamberLayer(samples.models.Layer):
    """One layer in a 5-chamber deposition.
    """

    class LayerType(models.TextChoices):
        P = "p", "p"
        I = "i", "i"
        N = "n", "n"

    class Chamber(models.TextChoices):
        I1 = "i1", "i1"
        I2 = "i2", "i2"
        I3 = "i3", "i3"
        P = "p", "p"
        N = "n", "n"

    deposition = models.ForeignKey(FiveChamberDeposition, models.CASCADE, related_name="layers", verbose_name=_("deposition"))
    layer_type = model_fields.CharField(_("layer type"), max_length=2, choices=LayerType.choices, blank=True)
    chamber = model_fields.CharField(_("chamber"), max_length=2, choices=Chamber.choices)
    sih4 = model_fields.DecimalQuantityField("SiH₄", max_digits=7, decimal_places=3, unit="sccm", null=True, blank=True)
    h2 = model_fields.DecimalQuantityField("H₂", max_digits=7, decimal_places=3, unit="sccm", null=True, blank=True)
    temperature_1 = model_fields.DecimalQuantityField(_("temperature 1"), max_digits=7, decimal_places=3, unit="℃",
                                                      null=True, blank=True)
    temperature_2 = model_fields.DecimalQuantityField(_("temperature 2"), max_digits=7, decimal_places=3, unit="℃",
                                                      null=True, blank=True)

    class Meta(samples.models.Layer.Meta):
        unique_together = ("deposition", "number")
        verbose_name = _("5-chamber layer")
        verbose_name_plural = _("5-chamber layers")

    def __str__(self):
        return _("layer {number} of {deposition}").format(number=self.number, deposition=self.deposition)

    def get_data_for_table_export(self):
        # See `Layer.get_data_for_table_export` for the documentation.  This is
        # a good example for adding an additional field to the table output
        # which is not a field but calculated from fields.
        data_node = super().get_data_for_table_export()
        if self.sih4 and self.h2:
            silane_normalized = 0.6 * float(self.sih4)
            silane_concentration = silane_normalized / (silane_normalized + float(self.h2)) * 100
        else:
            silane_concentration = 0
        data_node.items.append(DataItem("SC/%", "{0:5.2f}".format(silane_concentration)))
        return data_node


_ = gettext<|MERGE_RESOLUTION|>--- conflicted
+++ resolved
@@ -22,13 +22,9 @@
 themselves as well as models for layers.
 """
 
-<<<<<<< HEAD
 import rdflib
-from django.utils.translation import ugettext_lazy as _, ugettext
-=======
 from urllib.parse import quote_plus
 from django.utils.translation import gettext_lazy as _, gettext
->>>>>>> acdc7fdd
 import django.urls
 from django.db import models
 from jb_common import models as jb_common_models, model_fields
