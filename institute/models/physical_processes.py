# This file is part of JuliaBase-Institute, see http://www.juliabase.org.
# Copyright © 2008–2017 Forschungszentrum Jülich GmbH, Jülich, Germany
#
# This program is free software: you can redistribute it and/or modify it under
# the terms of the GNU General Public License as published by the Free Software
# Foundation, either version 3 of the License, or (at your option) any later
# version.
#
# In particular, you may modify this file freely and even remove this license,
# and offer it as part of a web service, as long as you do not distribute it.
#
# This program is distributed in the hope that it will be useful, but WITHOUT
# ANY WARRANTY; without even the implied warranty of MERCHANTABILITY or FITNESS
# FOR A PARTICULAR PURPOSE.  See the GNU General Public License for more
# details.
#
# You should have received a copy of the GNU General Public License along with
# this program.  If not, see <http://www.gnu.org/licenses/>.


"""Models for the INM-specific physical processes except depositions.  This
includes substrates and measurements.  For other institutions, etching
processes, clean room work etc. will go here, too.
"""

import os.path
import numpy
<<<<<<< HEAD
import rdflib
from django.utils.translation import ugettext_lazy as _, ugettext
=======
from django.utils.translation import gettext_lazy as _, gettext
>>>>>>> acdc7fdd
from django.utils.text import format_lazy
from django.db import models
import django.urls
from django.conf import settings
from samples import permissions
from samples.models import Process, Sample, PhysicalProcess, GraphEntity
from samples.data_tree import DataItem
from jb_common import search, model_fields
from jb_common.utils.base import generate_permissions
import jb_common.utils.base
import samples.utils.views as utils
from samples.utils.plots import PlotError
import institute.layouts
import institute.utils.base


substrate_materials = (
        # Translators: sample substrate type
    ("custom", _("custom")),
    ("asahi-u", "ASAHI-U"),
    ("asahi-vu", "ASAHI-VU"),
    ("corning", _("Corning glass")),
    ("glass", _("glass")),
    ("si-wafer", _("silicon wafer")),
    ("quartz", _("quartz")),
    ("sapphire", _("sapphire")),
    ("aluminium foil", _("aluminium foil")),
    )
"""Contains all possible choices for `Substrate.material`.
"""

class Substrate(PhysicalProcess):
    """Model for substrates.  It is the very first process of a sample.  It is
    some sort of birth certificale of the sample.  If it doesn't exist, we
    don't know when the sample was actually created.  If the substrate process
    has an `Process.external_operator`, it is an external sample.

    Note that it doesn't define permissions because everyone can create
    substrates.
    """
    material = model_fields.CharField(_("substrate material"), max_length=30, choices=substrate_materials)

    class Meta(PhysicalProcess.Meta):
        verbose_name = _("substrate")
        verbose_name_plural = _("substrates")

    class JBMeta:
        editable_status = False

    def __str__(self):
        return _("{material} substrate #{number}").format(material=self.get_material_display(), number=self.id)


class PDSMeasurement(PhysicalProcess):
    """Model for PDS measurements.
    """

    class Apparatus(models.TextChoices):
        PDS1 = "pds1", _("PDS #1")
        PDS2 = "pds2", _("PDS #2")

    number = model_fields.PositiveIntegerField(_("PDS number"), unique=True, db_index=True)
    raw_datafile = model_fields.CharField(_("raw data file"), max_length=200,
                                    help_text=format_lazy(_('only the relative path below "{path}"'), path="pds_raw_data/"))
    apparatus = model_fields.CharField(_("apparatus"), max_length=15, choices=Apparatus.choices, default=Apparatus.PDS1)

    class Meta(PhysicalProcess.Meta):
        verbose_name = _("PDS measurement")
        verbose_name_plural = _("PDS measurements")
        permissions = generate_permissions({"add", "view_every", "edit_permissions"}, "PDSMeasurement")
        ordering = ["number"]

    class JBMeta:
        identifying_field = "number"

    def draw_plot(self, axes, plot_id, filename, for_thumbnail):
        x_values, y_values = numpy.loadtxt(filename, comments="#", unpack=True)
        axes.semilogy(x_values, y_values)
        axes.set_xlabel(_("energy in eV"))
        axes.set_ylabel(_("α in cm⁻¹"))

    def get_datafile_name(self, plot_id):
        return os.path.join(settings.PDS_ROOT_DIR, self.raw_datafile)

    def get_plotfile_basename(self, plot_id):
        return "pds_{0}".format(self.samples.get()).replace("*", "")

    def get_context_for_user(self, user, old_context):
        context = old_context.copy()
        plot_locations = self.calculate_plot_locations()
        context["thumbnail"], context["figure"] = plot_locations["thumbnail_url"], plot_locations["plot_url"]
        return super().get_context_for_user(user, context)


class SolarsimulatorMeasurement(PhysicalProcess):

    class Irradiation(models.TextChoices):
        AM1_5 = "AM1.5", "AM1.5"
        OG590 = "OG590", "OG590"
        BG7 = "BG7", "BG7"

    irradiation = model_fields.CharField(_("irradiation"), max_length=10, choices=Irradiation.choices)
    temperature = model_fields.DecimalQuantityField(_("temperature"), max_digits=3, decimal_places=1, unit="℃", default=25.0)

    class Meta(PhysicalProcess.Meta):
        verbose_name = _("solarsimulator measurement")
        verbose_name_plural = _("solarsimulator measurements")
        permissions = generate_permissions({"add", "view_every", "edit_permissions"}, "SolarsimulatorMeasurement")

    def get_context_for_user(self, user, old_context):
        context = old_context.copy()
        sample = self.samples.get()
        if "shapes" not in context:
            layout = institute.layouts.get_layout(sample, self)
            context["shapes"] = layout.get_map_shapes() if layout else {}
        context["thumbnail_layout"] = django.urls.reverse(
            "institute:show_layout", kwargs={"sample_id": sample.id, "process_id": self.id})
        cells = self.cells.all()
        if "image_urls" not in context:
            context["image_urls"] = {}
            for cell in cells:
                plot_locations = self.calculate_plot_locations(plot_id=cell.position)
                _thumbnail, _figure = plot_locations["thumbnail_url"], plot_locations["plot_url"]
                context["image_urls"][cell.position] = (_thumbnail, _figure)
        if "default_cell" not in context:
            if self.irradiation == "AM1.5":
                default_cell = sorted([(cell.eta, cell.position) for cell in cells], reverse=True)[0][1]
            else:
                default_cell = sorted([(cell.isc, cell.position) for cell in cells], reverse=True)[0][1]
            context["default_cell"] = (default_cell,) + context["image_urls"][default_cell]
        return super().get_context_for_user(user, context)

    def get_data(self):
        # See `Process.get_data` for documentation of this method.
        data = super().get_data()
        for cell in self.cells.all():
            cell_data = cell.get_data()
            del cell_data["measurement"]
            data["cell position {}".format(cell.position)] = cell_data
        return data

    def get_data_for_table_export(self):
        # See `Process.get_data_for_table_export` for the documentation.
        data_node = super().get_data_for_table_export()
        best_eta = self.cells.aggregate(models.Max("eta"))["eta__max"]
        data_node.items.append(DataItem(_("η of best cell") + "/%", jb_common.utils.base.round(best_eta, 3)))
        return data_node

    def draw_plot(self, axes, plot_id, filename, for_thumbnail):
        x_values, y_values = institute.utils.base.read_solarsimulator_plot_file(filename, position=plot_id)
        y_values = 1000 * numpy.array(y_values)
        related_cell = self.cells.get(position=plot_id)
        if not related_cell.area:
            raise PlotError("Area was zero, so could not determine current density.")
        y_values /= related_cell.area
        if for_thumbnail:
            axes.set_position((0.2, 0.15, 0.6, 0.8))
        axes.plot(x_values, y_values)
        axes.axvline(color="black", x=0, zorder=0, linestyle="-")
        axes.axhline(color="black", y=0, zorder=0, linestyle="-")
        fontsize = 12
        axes.set_xlabel(_("voltage in V"), fontsize=fontsize)
        axes.set_ylabel(_("current density in mA/cm²"), fontsize=fontsize)

    def get_datafile_name(self, plot_id):
        try:
            related_cell = self.cells.get(position=plot_id)
        except SolarsimulatorCellMeasurement.DoesNotExist:
            return None
        return os.path.join(settings.SOLARSIMULATOR_1_ROOT_DIR, related_cell.data_file)

    def get_plotfile_basename(self, plot_id):
        try:
            related_cell = self.cells.get(position=plot_id)
        except SolarsimulatorCellMeasurement.DoesNotExist:
            return None
        return "{filename}_{position}".format(filename=related_cell.data_file, position=related_cell.position)

    @classmethod
    def get_search_tree_node(cls):
        """Class method for generating the search tree node for this model
        instance.

        :return:
          the tree node for this model instance

        :rtype: `jb_common.search.SearchTreeNode`
        """
        model_field = super().get_search_tree_node()
        model_field.search_fields = [search.TextSearchField(cls, "operator", "username"),
                         search.TextSearchField(cls, "external_operator", "name"),
                         search.DateTimeSearchField(cls, "timestamp"),
                         search.TextSearchField(cls, "comments"),
                         search.ChoiceSearchField(cls, "irradiation"),
                         search.IntervalSearchField(cls, "temperature")]
        return model_field


class SolarsimulatorCellMeasurement(models.Model, GraphEntity):
    measurement = models.ForeignKey(SolarsimulatorMeasurement, models.CASCADE, related_name="cells",
                                    verbose_name=_("solarsimulator measurement"))
    position = model_fields.CharField(_("cell position"), max_length=5)
    data_file = model_fields.CharField(_("data file"), max_length=200, db_index=True,
                                 help_text=format_lazy(_('only the relative path below "{path}"'),
                                                       path="solarsimulator_raw_data/"))
    area = model_fields.FloatQuantityField(_("area"), unit="cm²", null=True, blank=True)
    eta = model_fields.FloatQuantityField(_("efficiency η"), unit="%", null=True, blank=True)
    isc = model_fields.FloatQuantityField(_("short-circuit current density"), unit="mA/cm²", null=True, blank=True)

    class Meta:
        verbose_name = _("solarsimulator cell measurement")
        verbose_name_plural = _("solarsimulator cell measurements")
        unique_together = (("measurement", "position"), ("position", "data_file"))
        ordering = ("measurement", "position")

    def __str__(self):
        return _("cell {position} of {solarsimulator_measurement}").format(
            position=self.position, solarsimulator_measurement=self.measurement)

    def get_data(self):
        """Extract the data of this single cell measurement as a dictionary.  It is
        called only from `SolarsimulatorMeasurement.get_data`.

        :return:
          the content of all fields of this cell measurement

        :rtype: dict
        """
        return {field.name: getattr(self, field.name) for field in self._meta.fields}

    @classmethod
    def get_search_tree_node(cls):
        """Class method for generating the search tree node for this model
        instance.

        :return:
          the tree node for this model instance

        :rtype: `jb_common.search.SearchTreeNode`
        """
        search_fields = search.convert_fields_to_search_fields(cls)
        return search.SearchTreeNode(cls, {}, search_fields)


class Structuring(PhysicalProcess):
    """Pseudo-Process which contains structuring/mask/layout information.  It
    may contain the cell layout for solarsimulator measurements, or the
    compound hall bar/contacts layout of Hall samples, or conductivity gap
    layout etc.

    This process is supposed to be between the deposition/evaporation/etching
    processes on the one hand and the measurement processes on the other hand.
    A structuring may be immediately after the evaporation that created the
    layout, or it may be after a sequence of clean room processes which
    resulted in the layout.

    Since many layouts can be parameterised by length and width, they have
    their own numberical fields here.  More complex parameters must be written
    to ``parameters``, in JSON, or comma-separated, or however.  It only must
    be understandable by the layout class.  Furthermore, you should design the
    syntax of the ``parameters`` field so that it can be used in the advanced
    search.

    If the layout is fixed anyway, don't use ``length``, ``width``, or
    ``parameters``.
    """

    class Layout(models.TextChoices):
        INM_STANDARD = "inm standard", "INM Standard"
        ACME1 = "acme1", "ACME 1"
        CUSTOM = "custom", _("custom")

    layout = model_fields.CharField(_("layout"), max_length=30, choices=Layout.choices)
    length = model_fields.FloatQuantityField(_("length"), unit="mm", blank=True, null=True)
    width = model_fields.FloatQuantityField(_("width"), unit="mm", blank=True, null=True)
    parameters = model_fields.TextField(_("parameters"), blank=True)

    class Meta(PhysicalProcess.Meta):
        verbose_name = _("structuring")
        verbose_name_plural = _("structurings")


class LayerThicknessMeasurement(PhysicalProcess):
    """Database model for the layer thickness measurement.

    Note that it doesn't define permissions because everyone can create them.
    """

    class Method(models.TextChoices):
        PROFILERS_EDGE = "profilers&edge", _("profilometer + edge")
        ELLIPSOMETER = "ellipsometer", _("ellipsometer")
        CALCULATED = "calculated", _("calculated from deposition parameters")
        ESTIMATE = "estimate", _("estimate")
        OTHER = "other", _("other")

    thickness = model_fields.FloatQuantityField(_("layer thickness"), unit="nm")
    method = model_fields.CharField(_("measurement method"), max_length=30, choices=Method.choices, default=Method.PROFILERS_EDGE)

    class Meta(PhysicalProcess.Meta):
        verbose_name = _("layer thickness measurement")
        verbose_name_plural = _("layer thickness measurements")

    class JBMeta:
        editable_status = False


_ = gettext<|MERGE_RESOLUTION|>--- conflicted
+++ resolved
@@ -25,12 +25,8 @@
 
 import os.path
 import numpy
-<<<<<<< HEAD
 import rdflib
-from django.utils.translation import ugettext_lazy as _, ugettext
-=======
 from django.utils.translation import gettext_lazy as _, gettext
->>>>>>> acdc7fdd
 from django.utils.text import format_lazy
 from django.db import models
 import django.urls
