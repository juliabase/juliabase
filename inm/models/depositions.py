--- conflicted
+++ resolved
@@ -148,24 +148,6 @@
         verbose_name_plural = _("cluster tool hot-wire layers")
 
 
-<<<<<<< HEAD
-    def natural_key(self):
-        return self.deposition.natural_key() + (self.number,)
-    natural_key.dependencies = ["samples.Deposition"]
-=======
-    def get_data_for_table_export(self):
-        # See `Layer.get_data_for_table_export` for the documentation.
-        _ = ugettext
-        data_node = samples.models.depositions.Layer.get_data_for_table_export(self)
-        data_node.items = [DataItem(_("time"), self.time),
-                            DataItem(_("comments"), self.comments),
-                            DataItem(_("wire material"), self.get_wire_material_display()),
-                            DataItem(_("base pressure") + "/mbar", self.base_pressure)]
-        data_node.items.extend(ClusterToolHotWireAndPECVDGases.get_data_items_for_table_export(self))
-        return data_node
->>>>>>> b44c5223
-
-
 cluster_tool_pecvd_chamber_choices = (
     ("#1", "#1"),
     ("#2", "#2"),
@@ -185,26 +167,6 @@
     class Meta(ClusterToolLayer.Meta):
         verbose_name = _("cluster tool PECVD layer")
         verbose_name_plural = _("cluster tool PECVD layers")
-
-
-<<<<<<< HEAD
-    def natural_key(self):
-        return self.deposition.natural_key() + (self.number,)
-    natural_key.dependencies = ["samples.Deposition"]
-=======
-    def get_data_for_table_export(self):
-        _ = ugettext
-        # See `Layer.get_data_for_table_export` for the documentation.
-        data_node = samples.models.depositions.Layer.get_data_for_table_export(self)
-        data_node.items = [DataItem(_("chamber"), self.get_chamber_display()),
-                            DataItem(_("time"), self.time),
-                            DataItem(_("comments"), self.comments),
-                            DataItem(_("plasma start with shutter"), _("yes") if self.plasma_start_with_shutter else _("no")),
-                            DataItem(_("deposition power") + "/W", self.deposition_power), ]
-        data_node.items.extend(ClusterToolHotWireAndPECVDGases.get_data_items_for_table_export(self))
-        return data_node
-
->>>>>>> b44c5223
 
 
 class FiveChamberDeposition(samples.models.depositions.Deposition):
