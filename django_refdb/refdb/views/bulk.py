--- conflicted
+++ resolved
@@ -352,9 +352,6 @@
     return referentially_valid, action
 
 
-<<<<<<< HEAD
-def embed_common_data(request, database):
-=======
 class MatchDecider(xapian.MatchDecider):
     u"""Match decider class for limiting a full-text search.  The documents
     (i.e. PDF pages) which are excluded are those that belong to private PDFs
@@ -430,8 +427,7 @@
     return enquire.get_mset(offset, limit, None, match_decider)
 
 
-def embed_common_data(request):
->>>>>>> f9e0fa50
+def embed_common_data(request, database):
     u"""Add a ``common_data`` attribute to request, containing various data
     used across the view.  See ``utils.CommonBulkViewData`` for further
     information.  If the GET parameters of the view are invalid, a
@@ -447,15 +443,10 @@
     """
     search_form = SearchForm(request.GET)
     if not search_form.is_valid():
-<<<<<<< HEAD
         raise utils.RedirectException(django.core.urlresolvers.reverse(search, database=database) + "?" +
                                       request.META.get("QUERY_STRING"))
-    query_string = search_form.get_query_string()
-=======
-        raise utils.RedirectException(django.core.urlresolvers.reverse(search) + "?" + request.META.get("QUERY_STRING"))
     query_string = search_form.get_query_string(request.user.id)
     full_text_query = search_form.cleaned_data["full_text_query"]
->>>>>>> f9e0fa50
     offset = request.GET.get("offset")
     limit = request.GET.get("limit")
     try:
@@ -466,11 +457,7 @@
         limit = int(limit)
     except (TypeError, ValueError):
         limit = 10
-<<<<<<< HEAD
     refdb_connection = refdb.get_connection(request.user, database)
-    ids = refdb_connection.get_references(query_string, output_format="ids", offset=offset, limit=limit)
-=======
-    refdb_connection = refdb.get_connection(request.user)
     if full_text_query:
         ids = refdb_connection.get_references(query_string, output_format="ids")
         citation_keys = set(utils.ids_to_citation_keys(refdb_connection, ids).values())
@@ -484,7 +471,6 @@
         number_of_references = refdb_connection.count_references(query_string)
         full_text_matches = None
     words_to_highlight = search_form.extract_words_to_highlight()
->>>>>>> f9e0fa50
     request.common_data = utils.CommonBulkViewData(
         refdb_connection, ids, query_string=query_string, full_text_matches=full_text_matches,
         number_of_references=number_of_references, offset=offset, limit=limit, words_to_highlight=words_to_highlight)
@@ -675,9 +661,6 @@
                                                   "add_to_list": add_to_list_form,
                                                   "remove_from_list": remove_from_list_form,
                                                   "global_dummy": global_dummy_form,
-<<<<<<< HEAD
+                                                  "words_to_highlight": request.common_data.words_to_highlight,
                                                   "database": database},
-=======
-                                                  "words_to_highlight": request.common_data.words_to_highlight},
->>>>>>> f9e0fa50
                               context_instance=RequestContext(request))