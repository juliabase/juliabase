--- conflicted
+++ resolved
@@ -144,11 +144,7 @@
     :rtype: list of (str, unicode)
     """
     prefix = "django-refdb-shelf-"
-<<<<<<< HEAD
-    extended_notes = connection.get_extended_notes(":NCK:~" + prefix)
-=======
-    extended_notes = get_connection("root").get_extended_notes(":NCK:~^" + prefix)
->>>>>>> dd059813
+    extended_notes = connection.get_extended_notes(":NCK:~^" + prefix)
     choices = [(note.citation_key[len(prefix):], note.content.text) for note in extended_notes]
     return choices
 
