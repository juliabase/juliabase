--- conflicted
+++ resolved
@@ -12,12 +12,8 @@
     name = models.CharField(_(u"name"), max_length=30)
     email = models.EmailField(_(u"email"))
     alternative_email = models.EmailField(_(u"alternative email"), null=True, blank=True)
-<<<<<<< HEAD
-    phone = models.CharField(_(u"phone"), max_length=30, null=True, blank=True)
+    phone = models.CharField(_(u"phone"), max_length=30, blank=True)
 admin.site.register(ExternalOperator)
-=======
-    phone = models.CharField(_(u"phone"), max_length=30, blank=True)
->>>>>>> 4a9db549
 
 class Process(models.Model):
     timestamp = models.DateTimeField(_(u"timestamp"))
