#!/usr/bin/env python
# -*- coding: utf-8 -*-

import re
from django.forms.util import ErrorList, ValidationError
from django.http import HttpResponseRedirect, QueryDict
from django.utils.translation import ugettext as _
from functools import update_wrapper
from chantal.samples import models
from django.forms import ModelForm

class DataModelForm(ModelForm):
    def uncleaned_data(self, fieldname):
        return self.data.get(self.prefix + "-" + fieldname)

time_pattern = re.compile(r"^\s*((?P<H>\d{1,3}):)?(?P<M>\d{1,2}):(?P<S>\d{1,2})\s*$")
def clean_time_field(value):
    if not value:
        return ""
    match = time_pattern.match(value)
    if not match:
        raise ValidationError(_(u"Time must be given in the form HH:MM:SS."))
    hours, minutes, seconds = match.group("H"), int(match.group("M")), int(match.group("S"))
    hours = int(hours) if hours is not None else 0
    if minutes >= 60 or seconds >= 60:
        raise ValidationError(_(u"Minutes and seconds must be smaller than 60."))
    if not hours:
        return "%d:%02d" % (minutes, seconds)
    else:
        return "%d:%02d:%02d" % (hours, minutes, seconds)

quantity_pattern = re.compile(ur"^\s*(?P<number>[-+]?\d+(\.\d+)?(e[-+]?\d+)?)\s*(?P<unit>[a-uA-Zµ]+)\s*$")
def clean_quantity_field(value, units):
    if not value:
        return ""
    value = unicode(value).replace(",", ".").replace(u"μ", u"µ")
    match = quantity_pattern.match(value)
    if not match:
        raise ValidationError(_(u"Must be a physical quantity with number and unit."))
    original_unit = match.group("unit").lower()
    for unit in units:
        if unit.lower() == original_unit.lower():
            break
    else:
        raise ValidationError(_(u"The unit is invalid.  Valid units are: %s")%", ".join(units))
    return match.group("number") + " " + unit
    
def int_or_zero(number):
    try:
        return int(number)
    except ValueError:
        return 0

def append_error(form, fieldname, error_message):
    form._errors.setdefault(fieldname, ErrorList()).append(error_message)

class _PermissionCheck(object):
    def __init__(self, original_view_function, permissions):
        self.original_view_function = original_view_function
        try:
            self.permissions = set("samples." + permission for permission in permissions)
        except TypeError:
            self.permissions = set(["samples." + permissions])
        update_wrapper(self, original_view_function)
    def __call__(self, request, *args, **kwargs):
        if any(request.user.has_perm(permission) for permission in self.permissions):
            return self.original_view_function(request, *args, **kwargs)
        return HttpResponseRedirect("permission_error")
    
def check_permission(permissions):
    # If more than one permission is given, any of them would unlock the view.
    def decorate(original_view_function):
        return _PermissionCheck(original_view_function, permissions)
    return decorate

def get_sample(sample_name):
    try:
        sample = models.Sample.objects.get(name=sample_name)
    except models.Sample.DoesNotExist:
        aliases = [alias.sample for alias in models.SampleAlias.objects.filter(name=sample_name)]
        return aliases or None
    else:
        return sample

def does_sample_exist(sample_name):
    return (models.Sample.objects.filter(name=sample_name).count() or
            models.SampleAlias.objects.filter(name=sample_name).count())

def normalize_sample_name(sample_name):
    if models.Sample.objects.filter(name=sample_name).count():
        return sample_name
    try:
        sample_alias = models.SampleAlias.objects.get(name=sample_name)
    except models.SampleAlias.DoesNotExist:
        return
    else:
        return sample_alias.sample.name

level0_pattern = re.compile(ur"(?P<level0_index>\d+)-(?P<id>.+)")
level1_pattern = re.compile(ur"(?P<level0_index>\d+)_(?P<level1_index>\d+)-(?P<id>.+)")
def normalize_prefixes(post_data):
    level0_indices = set()
    level1_indices = {}
    digested_post_data = {}
    for key in post_data:
        match = level0_pattern.match(key)
        if match:
            level0_index = int(match.group("level0_index"))
            level0_indices.add(level0_index)
            level1_indices.setdefault(level0_index, set())
            digested_post_data[(level0_index, match.group("id"))] = post_data.getlist(key)
        else:
            match = level1_pattern.match(key)
            if match:
                level0_index, level1_index = int(match.group("level0_index")), int(match.group("level1_index"))
                level1_indices.setdefault(level0_index, set()).add(level1_index)
                digested_post_data[(level1_index, level0_index, match.group("id"))] = post_data.getlist(key)
            else:
                digested_post_data[key] = post_data.getlist(key)
    level0_indices = sorted(level0_indices)
    normalization_necessary = level0_indices and level0_indices[-1] != len(level0_indices) - 1
    for key, value in level1_indices.iteritems():
        level1_indices[key] = sorted(value)
        normalization_necessary = normalization_necessary or (
            level1_indices[key] and level1_indices[key][-1] != len(level1_indices[key]) - 1)
    if normalization_necessary:
        new_post_data = QueryDict("").copy()
        for key, value in digested_post_data.iteritems():
            if isinstance(key, basestring):
                new_post_data.setlist(key, value)
            elif len(key) == 2:
                new_post_data.setlist("%d-%s" % (level0_indices.index(key[0]), key[1]), value)
            else:
                new_level0_index = level0_indices.index(key[1])
                new_post_data.setlist("%d_%d-%s" % (new_level0_index, level1_indices[key[1]].index(key[0]), key[2]), value)
    else:
        new_post_data = post_data
    return new_post_data, len(level0_indices), [len(level1_indices[i]) for i in level0_indices]

<<<<<<< HEAD
def get_my_layers(user_details, deposition_model, required=True):
    items = [item.split(":", 1) for item in user_details.my_layers.split(",")]
    items = [(item[0].strip(),) + tuple(item[1].rsplit("-", 1)) for item in items]
    items = [(item[0], int(item[1]), int(item[2])) for item in items]
    fitting_items = [] if required else [(u"", u"---------")]
    for nickname, deposition_id, layer_number in items:
        try:
            deposition = deposition_model.objects.get(pk=deposition_id)
        except deposition_model.DoesNotExist:
            continue
        try:
            layer = deposition.layers.get(number=layer_number)
        except:
            continue
        fitting_items.append((u"%d-%d" % (deposition_id, layer_number), nickname))
    return fitting_items

def has_permission_for_sample(user, sample):
    return user.has_perm("samples.view_sample") or sample.group in user.groups.all() \
        or sample.currently_responsible_person == request.user
=======
def name2url(name):
    return name.replace("/", "_")

def url2name(url):
    return url.replace("_", "/")
>>>>>>> c33380ba
<|MERGE_RESOLUTION|>--- conflicted
+++ resolved
@@ -137,7 +137,6 @@
         new_post_data = post_data
     return new_post_data, len(level0_indices), [len(level1_indices[i]) for i in level0_indices]
 
-<<<<<<< HEAD
 def get_my_layers(user_details, deposition_model, required=True):
     items = [item.split(":", 1) for item in user_details.my_layers.split(",")]
     items = [(item[0].strip(),) + tuple(item[1].rsplit("-", 1)) for item in items]
@@ -158,10 +157,9 @@
 def has_permission_for_sample(user, sample):
     return user.has_perm("samples.view_sample") or sample.group in user.groups.all() \
         or sample.currently_responsible_person == request.user
-=======
+
 def name2url(name):
     return name.replace("/", "_")
 
 def url2name(url):
-    return url.replace("_", "/")
->>>>>>> c33380ba
+    return url.replace("_", "/")