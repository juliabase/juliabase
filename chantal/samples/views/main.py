#!/usr/bin/env python
# -*- coding: utf-8 -*-

import string, time
from django.template import Context, loader, RequestContext
from django.shortcuts import render_to_response, get_object_or_404
from chantal.samples import models
from django.contrib.auth.decorators import login_required
from django.contrib.auth import REDIRECT_FIELD_NAME
from django.contrib.auth.forms import AuthenticationForm
from django.contrib.sites.models import Site
from django import oldforms
from django.http import HttpResponseRedirect
from django.utils.translation import ugettext_lazy as _
from django.utils.translation import ugettext, ungettext
import django
from django.conf import settings

@login_required
def main_menu(request):
    return render_to_response("main_menu.html", {"title": _("Main menu")},
                              context_instance=RequestContext(request))

def permission_error(request, failed_action):
    return render_to_response("permission_error.html", {"title": _("Access denied")},
                              context_instance=RequestContext(request))

<<<<<<< HEAD
=======
def login(request, redirect_field_name=REDIRECT_FIELD_NAME):
    "Displays the login form and handles the login action."
    manipulator = AuthenticationForm()
    redirect_to = request.REQUEST.get(redirect_field_name, '')
    if request.POST:
        errors = manipulator.get_validation_errors(request.POST)
        if not errors:
            # Light security check -- make sure redirect_to isn't garbage.
            if not redirect_to or '//' in redirect_to or ' ' in redirect_to:
                from django.conf import settings
                redirect_to = settings.LOGIN_REDIRECT_URL
            from django.contrib.auth import login
            user = manipulator.get_user()
            login(request, user)
            try:
                request.session["django_language"] = user.get_profile().language
            except models.UserDetails.DoesNotExist:
                pass
            if request.session.test_cookie_worked():
                request.session.delete_test_cookie()
            return HttpResponseRedirect(redirect_to)
    else:
        errors = {}
    request.session.set_test_cookie()

    if Site._meta.installed:
        current_site = Site.objects.get_current()
    else:
        current_site = RequestSite(request)

    return render_to_response("login.html", {
        'form': oldforms.FormWrapper(manipulator, request.POST, errors),
        redirect_field_name: redirect_to,
        'site_name': current_site.name,
    }, context_instance=RequestContext(request))

>>>>>>> 84109bb9
def breakup_time(seconds):
    def test_timeunit(seconds, size_of_timeunit_in_seconds, translation_function, current_timeunit_list):
        size_of_timeunit_in_seconds = int(round(size_of_timeunit_in_seconds))
        number_of_timeunits = seconds // size_of_timeunit_in_seconds
        if number_of_timeunits:
            current_timeunit_list.append(translation_function(number_of_timeunits) % {"count": number_of_timeunits })
        return number_of_timeunits * size_of_timeunit_in_seconds
    current_timeunit_list = []
    seconds = int(round(seconds))

    chunks = ((365.2425*24*3600, lambda n: ungettext(u"%(count)d year", u"%(count)d years", n)),
              (30.436875*24*3600, lambda n: ungettext(u"%(count)d month", u"%(count)d months", n)),
              (7*24*3600, lambda n: ungettext(u"%(count)d week", u"%(count)d weeks", n)),
              (24*3600, lambda n: ungettext(u"%(count)d day", u"%(count)d days", n)),
              (3600, lambda n: ungettext(u"%(count)d hour", u"%(count)d hours", n)),
              (60, lambda n: ungettext(u"%(count)d minute", u"%(count)d minutes", n)),
              (1, lambda n: ungettext(u"%(count)d second", u"%(count)d seconds", n)),
              )
    for duration, translation_function in chunks:
        seconds -= test_timeunit(seconds, duration, translation_function, current_timeunit_list)
    assert not seconds
    if not current_timeunit_list:
        current_timeunit_list = [ungettext(u"%(count)d second", u"%(count)d seconds", 0) % {"count": 0 }]
    _ = ugettext
    if len(current_timeunit_list) == 1:
        return current_timeunit_list[0]
    elif len(current_timeunit_list) == 2:
        return current_timeunit_list[0] + _(" and ") + current_timeunit_list[1]
    else:
        return _(", ").join(current_timeunit_list[:-1]) + _(", and ") + current_timeunit_list[-1]

def about(request):
    web_server_uptime = \
        _("up and running for %(time)s") % {"time": breakup_time(time.time()-settings.APACHE_STARTUP_TIME)}
    os_uptime = float(open("/proc/uptime").read().split()[0])
    os_uptime = _("up and running for %(time)s") % {"time": breakup_time(os_uptime)}
    short_messages = [_("Chantal revision %s") % settings.CHANTAL_REVNO]
    return render_to_response("about.html", {"title": _(u"Chantal is presented to you by …"),
                                             "os_uptime": os_uptime,
                                             "web_server_version": settings.APACHE_VERSION,
                                             "web_server_uptime": web_server_uptime,
                                             "is_testserver": settings.IS_TESTSERVER,
                                             "db_version": settings.MYSQL_VERSION,
                                             "language_version": settings.PYTHON_VERSION,
                                             "framework_version": django.get_version(),
                                             "short_messages": short_messages
                                             },
                              context_instance=RequestContext(request))<|MERGE_RESOLUTION|>--- conflicted
+++ resolved
@@ -25,45 +25,6 @@
     return render_to_response("permission_error.html", {"title": _("Access denied")},
                               context_instance=RequestContext(request))
 
-<<<<<<< HEAD
-=======
-def login(request, redirect_field_name=REDIRECT_FIELD_NAME):
-    "Displays the login form and handles the login action."
-    manipulator = AuthenticationForm()
-    redirect_to = request.REQUEST.get(redirect_field_name, '')
-    if request.POST:
-        errors = manipulator.get_validation_errors(request.POST)
-        if not errors:
-            # Light security check -- make sure redirect_to isn't garbage.
-            if not redirect_to or '//' in redirect_to or ' ' in redirect_to:
-                from django.conf import settings
-                redirect_to = settings.LOGIN_REDIRECT_URL
-            from django.contrib.auth import login
-            user = manipulator.get_user()
-            login(request, user)
-            try:
-                request.session["django_language"] = user.get_profile().language
-            except models.UserDetails.DoesNotExist:
-                pass
-            if request.session.test_cookie_worked():
-                request.session.delete_test_cookie()
-            return HttpResponseRedirect(redirect_to)
-    else:
-        errors = {}
-    request.session.set_test_cookie()
-
-    if Site._meta.installed:
-        current_site = Site.objects.get_current()
-    else:
-        current_site = RequestSite(request)
-
-    return render_to_response("login.html", {
-        'form': oldforms.FormWrapper(manipulator, request.POST, errors),
-        redirect_field_name: redirect_to,
-        'site_name': current_site.name,
-    }, context_instance=RequestContext(request))
-
->>>>>>> 84109bb9
 def breakup_time(seconds):
     def test_timeunit(seconds, size_of_timeunit_in_seconds, translation_function, current_timeunit_list):
         size_of_timeunit_in_seconds = int(round(size_of_timeunit_in_seconds))
