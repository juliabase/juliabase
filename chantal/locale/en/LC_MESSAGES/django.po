--- conflicted
+++ resolved
@@ -6,19 +6,13 @@
 msgstr ""
 "Project-Id-Version: 0.1\n"
 "Report-Msgid-Bugs-To: \n"
-<<<<<<< HEAD
 "POT-Creation-Date: 2008-07-31 16:09+0200\n"
-"PO-Revision-Date: 2008-07-31 16:09+0200\n"
-=======
-"POT-Creation-Date: 2008-07-30 16:23+0200\n"
-"PO-Revision-Date: 2008-07-27 12:00 +2\n"
->>>>>>> 9c43585e
+"PO-Revision-Date: 2008-07-31 23:50+0200\n"
 "Last-Translator: Torsten Bronger <bronger@physik.rwth-aachen.de>\n"
 "MIME-Version: 1.0\n"
 "Content-Type: text/plain; charset=UTF-8\n"
 "Content-Transfer-Encoding: 8bit\n"
 
-<<<<<<< HEAD
 #: samples/models.py:11 samples/models.py:128 samples/models.py:152
 #: samples/models.py:179
 msgid "name"
@@ -52,7 +46,7 @@
 msgid "process"
 msgstr ""
 
-#: samples/models.py:31 samples/models.py:135
+#: samples/models.py:135
 msgid "processes"
 msgstr ""
 
@@ -64,7 +58,7 @@
 msgid "carrier"
 msgstr ""
 
-#: samples/models.py:36 samples/models.py:75
+#: samples/models.py:75
 msgid "comments"
 msgstr ""
 
@@ -77,45 +71,6 @@
 msgstr ""
 
 #: samples/models.py:46
-=======
-#: samples/models.py:11
-msgid "timestamp"
-msgstr ""
-
-#: samples/models.py:12
-msgid "operator"
-msgstr ""
-
-#: samples/models.py:23
-msgid "process"
-msgstr ""
-
-#: samples/models.py:24 samples/models.py:123
-msgid "processes"
-msgstr ""
-
-#: samples/models.py:27
-msgid "deposition number"
-msgstr ""
-
-#: samples/models.py:28
-msgid "carrier"
-msgstr ""
-
-#: samples/models.py:29 samples/models.py:63
-msgid "comments"
-msgstr ""
-
-#: samples/models.py:31
-msgid "6-chamber deposition "
-msgstr ""
-
-#: samples/models.py:33
-msgid "6-chamber deposition"
-msgstr ""
-
-#: samples/models.py:34
->>>>>>> 9c43585e
 msgid "6-chamber depositions"
 msgstr ""
 
@@ -127,7 +82,6 @@
 msgid "Hall measurements"
 msgstr ""
 
-<<<<<<< HEAD
 #: samples/models.py:67
 msgid "layer number"
 msgstr ""
@@ -144,7 +98,7 @@
 msgid "deposition pressure"
 msgstr ""
 
-#: samples/models.py:70 samples/models.py:80
+#: samples/models.py:80
 msgid "with unit"
 msgstr ""
 
@@ -152,7 +106,7 @@
 msgid "deposition time"
 msgstr ""
 
-#: samples/models.py:71 samples/models.py:77 samples/models.py:82
+#: samples/models.py:82
 msgid "format HH:MM:SS"
 msgstr ""
 
@@ -200,7 +154,7 @@
 msgid "plasma start power"
 msgstr ""
 
-#: samples/models.py:86 samples/models.py:91
+#: samples/models.py:91
 msgid "in W"
 msgstr ""
 
@@ -229,114 +183,10 @@
 msgstr ""
 
 #: samples/models.py:94
-=======
-#: samples/models.py:55
-msgid "layer number"
-msgstr ""
-
-#: samples/models.py:56
-msgid "chamber"
-msgstr ""
-
-#: samples/models.py:57
-msgid "deposition"
-msgstr ""
-
-#: samples/models.py:58
-msgid "deposition pressure"
-msgstr ""
-
-#: samples/models.py:58 samples/models.py:68
-msgid "with unit"
-msgstr ""
-
-#: samples/models.py:59
-msgid "deposition time"
-msgstr ""
-
-#: samples/models.py:59 samples/models.py:65 samples/models.py:70
-msgid "format HH:MM:SS"
-msgstr ""
-
-#: samples/models.py:61
-msgid "substrate–electrode distance"
-msgstr ""
-
-#: samples/models.py:62
-msgid "in mm"
-msgstr ""
-
-#: samples/models.py:64
-msgid "transfer in the chamber"
-msgstr ""
-
-#: samples/models.py:65
-msgid "pre-heat"
-msgstr ""
-
-#: samples/models.py:66
-msgid "gas of gas pre-heat"
-msgstr ""
-
-#: samples/models.py:67
-msgid "pressure of gas pre-heat"
-msgstr ""
-
-#: samples/models.py:69
-msgid "time of gas pre-heat"
-msgstr ""
-
-#: samples/models.py:71
-msgid "heating temperature"
-msgstr ""
-
-#: samples/models.py:71
-msgid "in ℃"
-msgstr ""
-
-#: samples/models.py:72
-msgid "transfer out of the chamber"
-msgstr ""
-
-#: samples/models.py:73
-msgid "plasma start power"
-msgstr ""
-
-#: samples/models.py:74 samples/models.py:79
-msgid "in W"
-msgstr ""
-
-#: samples/models.py:75
-msgid "plasma start with carrier"
-msgstr ""
-
-#: samples/models.py:76
-msgid "deposition frequency"
-msgstr ""
-
-#: samples/models.py:77
-msgid "in MHz"
-msgstr ""
-
-#: samples/models.py:78
-msgid "deposition power"
-msgstr ""
-
-#: samples/models.py:80
-msgid "base pressure"
-msgstr ""
-
-#: samples/models.py:80
-msgid "in Torr"
-msgstr ""
-
-#: samples/models.py:82
->>>>>>> 9c43585e
 #, python-format
 msgid "layer %(number)d of %(deposition)s"
 msgstr ""
 
-<<<<<<< HEAD
 #: samples/models.py:96
 msgid "6-chamber layer"
 msgstr ""
@@ -382,58 +232,10 @@
 msgstr ""
 
 #: samples/models.py:120
-=======
-#: samples/models.py:84
-msgid "6-chamber layer"
-msgstr ""
-
-#: samples/models.py:85
-msgid "6-chamber layers"
-msgstr ""
-
-#: samples/models.py:92
-msgid "PH3 in 2% SiH4"
-msgstr ""
-
-#: samples/models.py:93
-msgid "TMB in 1% He"
-msgstr ""
-
-#: samples/models.py:94
-msgid "B2H6 in 5ppm H2"
-msgstr ""
-
-#: samples/models.py:100
-msgid "PH3 in 10 ppm H2"
-msgstr ""
-
-#: samples/models.py:103
-msgid "channel"
-msgstr ""
-
-#: samples/models.py:104
-msgid "layer"
-msgstr ""
-
-#: samples/models.py:105
-msgid "gas and dilution"
-msgstr ""
-
-#: samples/models.py:106
-msgid "flow rate"
-msgstr ""
-
-#: samples/models.py:106
-msgid "in sccm"
-msgstr ""
-
-#: samples/models.py:108
->>>>>>> 9c43585e
 #, python-format
 msgid "channel %(number)d of %(layer)s"
 msgstr ""
 
-<<<<<<< HEAD
 #: samples/models.py:122
 msgid "6-chamber channel"
 msgstr ""
@@ -466,11 +268,11 @@
 msgid "group"
 msgstr ""
 
-#: samples/models.py:147 samples/models.py:153
+#: samples/models.py:153
 msgid "sample"
 msgstr ""
 
-#: samples/models.py:148 samples/models.py:180
+#: samples/models.py:180
 msgid "samples"
 msgstr ""
 
@@ -519,105 +321,6 @@
 msgstr ""
 
 #: samples/templatetags/samples_extras.py:75
-=======
-#: samples/models.py:110
-msgid "6-chamber channel"
-msgstr ""
-
-#: samples/models.py:111
-msgid "6-chamber channels"
-msgstr ""
-
-#: samples/models.py:116 samples/models.py:140 samples/models.py:167
-msgid "name"
-msgstr ""
-
-#: samples/models.py:117
-msgid "current location"
-msgstr ""
-
-#: samples/models.py:119
-msgid "currently responsible person"
-msgstr ""
-
-#: samples/models.py:120
-msgid "tags"
-msgstr ""
-
-#: samples/models.py:120
-msgid "separated with commas, no whitespace"
-msgstr ""
-
-#: samples/models.py:122
-msgid "split origin"
-msgstr ""
-
-#: samples/models.py:125
-msgid "group"
-msgstr ""
-
-#: samples/models.py:135 samples/models.py:141
-msgid "sample"
-msgstr ""
-
-#: samples/models.py:136 samples/models.py:168
-msgid "samples"
-msgstr ""
-
-#: samples/models.py:145
-msgid "name alias"
-msgstr ""
-
-#: samples/models.py:146
-msgid "name aliases"
-msgstr ""
-
-#: samples/models.py:152
-msgid "parent"
-msgstr ""
-
-#: samples/models.py:163
-msgid "sample split"
-msgstr ""
-
-#: samples/models.py:164
-msgid "sample splits"
-msgstr ""
-
-#: samples/models.py:172
-msgid "sample series"
-msgstr ""
-
-#: samples/models.py:173
-msgid "sample serieses"
-msgstr "sample series"
-
-#: samples/models.py:180
-msgid "user"
-msgstr ""
-
-#: samples/models.py:181
-msgid "language"
-msgstr ""
-
-#: samples/models.py:182
-msgid "phone"
-msgstr ""
-
-#: samples/models.py:183
-msgid "my samples"
-msgstr ""
-
-#: samples/models.py:187 samples/models.py:188
-msgid "user details"
-msgstr ""
-
-#: samples/templatetags/samples_extras.py:67
-msgid "Yes"
-msgstr ""
-
-#: samples/templatetags/samples_extras.py:67
->>>>>>> 9c43585e
 msgid "No"
 msgstr ""
 
@@ -731,7 +434,6 @@
 msgstr ""
 
 #: samples/views/rename_and_split_samples.py:126
-<<<<<<< HEAD
 #, python-format
 msgid "Bulk sample rename for %s"
 msgstr ""
@@ -786,92 +488,21 @@
 msgstr ""
 
 #: samples/views/six_chamber_deposition.py:260
-=======
-#, python-format
-msgid "Bulk sample rename for %s"
-msgstr ""
-
-#: samples/views/sample.py:64
-msgid "is amongst My Samples"
-msgstr ""
-
-#: samples/views/sample.py:70
-#, python-format
-msgid "Sample %s could not be found (neither as an alias)."
-msgstr ""
-
-#: samples/views/sample.py:80
-#, python-format
-msgid "Sample %s was added to Your Samples."
-msgstr ""
-
-#: samples/views/sample.py:83
-#, python-format
-msgid "Sample %s was removed from Your Samples."
-msgstr ""
-
-#: samples/views/six_chamber_deposition.py:26
-msgid "Samples"
-msgstr ""
-
-#: samples/views/six_chamber_deposition.py:27
-msgid "Operator"
-msgstr ""
-
-#: samples/views/six_chamber_deposition.py:44
-msgid "You must mark at least one sample."
-msgstr ""
-
-#: samples/views/six_chamber_deposition.py:72
-msgid "Name is unknown."
-msgstr ""
-
-#: samples/views/six_chamber_deposition.py:96
-msgid "Gas type is unknown."
-msgstr ""
-
-#: samples/views/six_chamber_deposition.py:182
-msgid "This deposition number exists already."
-msgstr ""
-
-#: samples/views/six_chamber_deposition.py:185
-msgid "No layers given."
-msgstr ""
-
-#: samples/views/six_chamber_deposition.py:191
-#: samples/views/six_chamber_deposition.py:198
-msgid "Number is a duplicate."
-msgstr ""
-
-#: samples/views/six_chamber_deposition.py:253
->>>>>>> 9c43585e
 #, python-format
 msgid "Deposition %s was successfully changed in the database."
 msgstr ""
 
-<<<<<<< HEAD
 #: samples/views/six_chamber_deposition.py:264
-=======
-#: samples/views/six_chamber_deposition.py:257
->>>>>>> 9c43585e
 #, python-format
 msgid "Deposition %s was successfully added to the database."
 msgstr ""
 
-<<<<<<< HEAD
 #: samples/views/six_chamber_deposition.py:269
-=======
-#: samples/views/six_chamber_deposition.py:262
->>>>>>> 9c43585e
 #, python-format
 msgid "6-chamber deposition “%s”"
 msgstr ""
 
-<<<<<<< HEAD
 #: samples/views/six_chamber_deposition.py:269
-=======
-#: samples/views/six_chamber_deposition.py:262
->>>>>>> 9c43585e
 msgid "New 6-chamber deposition"
 msgstr ""
 
@@ -1055,7 +686,6 @@
 msgid "Change my password"
 msgstr ""
 
-<<<<<<< HEAD
 #: templates/disambiguation.html:7
 #, python-format
 msgid ""
@@ -1093,33 +723,6 @@
 msgstr ""
 
 #: templates/edit_six_chamber_deposition.html:284
-=======
-#: templates/edit_six_chamber_deposition.html:33
-msgid "Deposition error"
-msgstr ""
-
-#: templates/edit_six_chamber_deposition.html:84
-msgid "Layer error"
-msgstr ""
-
-#: templates/edit_six_chamber_deposition.html:110
-msgid "duplicate this layer"
-msgstr ""
-
-#: templates/edit_six_chamber_deposition.html:115
-msgid "delete this layer"
-msgstr ""
-
-#: templates/edit_six_chamber_deposition.html:249
-msgid "Channel error"
-msgstr ""
-
-#: templates/edit_six_chamber_deposition.html:265
-msgid "Number of channels to be added:"
-msgstr ""
-
-#: templates/edit_six_chamber_deposition.html:281
->>>>>>> 9c43585e
 msgid "Number of layers to be added:"
 msgstr ""
 
@@ -1182,13 +785,10 @@
 msgid "”"
 msgstr ""
 
-<<<<<<< HEAD
 #: templates/show_sample.html:22
 msgid "edit"
 msgstr ""
 
-=======
->>>>>>> 9c43585e
 #: templates/show_sample_split.html:7
 msgid "The parental sample"
 msgstr ""
