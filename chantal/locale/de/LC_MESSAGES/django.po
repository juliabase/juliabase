# German translations for Chantal
# Copyright (C) 2008 Jülich Forschungszentrum
# Torsten Bronger <bronger@physik.rwth-aachen.de>, 2008.
#
msgid ""
msgstr ""
"Project-Id-Version: 0.1\n"
"Report-Msgid-Bugs-To: \n"
<<<<<<< HEAD
"POT-Creation-Date: 2008-08-16 11:05+0200\n"
"PO-Revision-Date: 2008-08-16 11:07+0200\n"
=======
"POT-Creation-Date: 2008-08-17 01:12+0200\n"
"PO-Revision-Date: 2008-08-17 01:17+0200\n"
>>>>>>> dc22c1ea
"Last-Translator: Torsten Bronger <bronger@physik.rwth-aachen.de>\n"
"MIME-Version: 1.0\n"
"Content-Type: text/plain; charset=UTF-8\n"
"Content-Transfer-Encoding: 8bit\n"

<<<<<<< HEAD
#: samples/models.py:12 samples/models.py:146 samples/models.py:172
#: samples/models.py:203
=======
#: samples/models.py:11 samples/models.py:138 samples/models.py:163
#: samples/models.py:204
>>>>>>> dc22c1ea
msgid "name"
msgstr "Name"

#: samples/models.py:13
msgid "email"
msgstr "Email"

#: samples/models.py:14
msgid "alternative email"
msgstr "alternative Email"

<<<<<<< HEAD
#: samples/models.py:15 samples/models.py:230
msgid "phone"
msgstr "Telefon"

#: samples/models.py:19 samples/models.py:206
=======
#: samples/models.py:14 samples/models.py:227
msgid "phone"
msgstr "Telefon"

#: samples/models.py:17 samples/models.py:207
>>>>>>> dc22c1ea
msgid "timestamp"
msgstr "Zeitstempel"

#: samples/models.py:20
msgid "operator"
msgstr "Operator"

#: samples/models.py:21
msgid "external operator"
msgstr "externer Operator"

<<<<<<< HEAD
#: samples/models.py:26
msgid "process"
msgstr "Prozess"

#: samples/models.py:27 samples/models.py:154
msgid "processes"
msgstr "Prozesse"

#: samples/models.py:30
msgid "deposition number"
msgstr "Depositionsnummer"

#: samples/models.py:34 samples/models.py:86
msgid "deposition"
msgstr "Deposition"

#: samples/models.py:35
msgid "depositions"
msgstr "Depositionen"

#: samples/models.py:38
msgid "carrier"
msgstr "Carrier"

#: samples/models.py:39 samples/models.py:93
msgid "comments"
msgstr "Kommentare"

#: samples/models.py:41
msgid "6-chamber deposition "
msgstr "6-Kammer-Deposition "

#: samples/models.py:49
msgid "6-chamber deposition"
msgstr "6-Kammer-Deposition"

#: samples/models.py:50
msgid "6-chamber depositions"
msgstr "6-Kammer-Depositionen"

#: samples/models.py:51
msgid "6-chamber deposition lab"
msgstr "6-Kammer-Depositionslabor"

#: samples/models.py:58
msgid "Hall measurement"
msgstr "Hall-Messung"

#: samples/models.py:59
msgid "Hall measurements"
msgstr "Hall-Messungen"

#: samples/models.py:74
msgid "layer number"
msgstr "Schichtnummer"

#: samples/models.py:82 samples/models.py:133
msgid "layer"
msgstr "Schicht"

#: samples/models.py:83
msgid "layers"
msgstr "Schichten"

#: samples/models.py:87
msgid "chamber"
msgstr "Kammer"

#: samples/models.py:88
msgid "deposition pressure"
msgstr "Depositionsdruck"

#: samples/models.py:88 samples/models.py:98
msgid "with unit"
msgstr "mit Einheit"

#: samples/models.py:89
msgid "deposition time"
msgstr "Depositionszeit"

#: samples/models.py:89 samples/models.py:95 samples/models.py:100
msgid "format HH:MM:SS"
msgstr "Format HH:MM:SS"

#: samples/models.py:91
msgid "substrate–electrode distance"
msgstr "Abstand Substrat–Elektrode"

#: samples/models.py:92
msgid "in mm"
msgstr "in mm"

#: samples/models.py:94
msgid "transfer in the chamber"
msgstr "Transfer in die Kammer"

#: samples/models.py:95
msgid "pre-heat"
msgstr "Pre-Heat"

#: samples/models.py:96
msgid "gas of gas pre-heat"
msgstr "Gas im Gas-Pre-Heat"

#: samples/models.py:97
msgid "pressure of gas pre-heat"
msgstr "Druck im Gas-Pre-Heat"

#: samples/models.py:99
msgid "time of gas pre-heat"
msgstr "Zeit des Gas-Pre-Heats"

#: samples/models.py:101
msgid "heating temperature"
msgstr "Heiztemperatur"

#: samples/models.py:101
msgid "in ℃"
msgstr "in ℃"

#: samples/models.py:102
msgid "transfer out of the chamber"
msgstr "Transfer aus der Kammer"

#: samples/models.py:103
msgid "plasma start power"
msgstr "Startleistung Plasma"

#: samples/models.py:104 samples/models.py:109
msgid "in W"
msgstr "in W"

#: samples/models.py:105
msgid "plasma start with carrier"
msgstr "Plasma startet mit Carrier"

#: samples/models.py:106
msgid "deposition frequency"
msgstr "Depositionsfrequenz"

#: samples/models.py:107
msgid "in MHz"
msgstr "in MHz"

#: samples/models.py:108
msgid "deposition power"
msgstr "Depositionsleistung"

#: samples/models.py:110
msgid "base pressure"
msgstr "Basisdruck"

#: samples/models.py:110
msgid "in Torr"
msgstr "in Torr"

#: samples/models.py:112
=======
#: samples/models.py:24
msgid "process"
msgstr "Prozess"

#: samples/models.py:25 samples/models.py:146
msgid "processes"
msgstr "Prozesse"

#: samples/models.py:28
msgid "deposition number"
msgstr "Depositionsnummer"

#: samples/models.py:32 samples/models.py:80
msgid "deposition"
msgstr "Deposition"

#: samples/models.py:33
msgid "depositions"
msgstr "Depositionen"

#: samples/models.py:36
msgid "carrier"
msgstr "Carrier"

#: samples/models.py:37 samples/models.py:87
msgid "comments"
msgstr "Kommentare"

#: samples/models.py:39
msgid "6-chamber deposition "
msgstr "6-Kammer-Deposition "

#: samples/models.py:46
msgid "6-chamber deposition"
msgstr "6-Kammer-Deposition"

#: samples/models.py:47
msgid "6-chamber depositions"
msgstr "6-Kammer-Depositionen"

#: samples/models.py:53
msgid "Hall measurement"
msgstr "Hall-Messung"

#: samples/models.py:54
msgid "Hall measurements"
msgstr "Hall-Messungen"

#: samples/models.py:68
msgid "layer number"
msgstr "Schichtnummer"

#: samples/models.py:76 samples/models.py:126
msgid "layer"
msgstr "Schicht"

#: samples/models.py:77
msgid "layers"
msgstr "Schichten"

#: samples/models.py:81
msgid "chamber"
msgstr "Kammer"

#: samples/models.py:82
msgid "deposition pressure"
msgstr "Depositionsdruck"

#: samples/models.py:82 samples/models.py:92
msgid "with unit"
msgstr "mit Einheit"

#: samples/models.py:83
msgid "deposition time"
msgstr "Depositionszeit"

#: samples/models.py:83 samples/models.py:89 samples/models.py:94
msgid "format HH:MM:SS"
msgstr "Format HH:MM:SS"

#: samples/models.py:85
msgid "substrate–electrode distance"
msgstr "Abstand Substrat–Elektrode"

#: samples/models.py:86
msgid "in mm"
msgstr "in mm"

#: samples/models.py:88
msgid "transfer in the chamber"
msgstr "Transfer in die Kammer"

#: samples/models.py:89
msgid "pre-heat"
msgstr "Pre-Heat"

#: samples/models.py:90
msgid "gas of gas pre-heat"
msgstr "Gas im Gas-Pre-Heat"

#: samples/models.py:91
msgid "pressure of gas pre-heat"
msgstr "Druck im Gas-Pre-Heat"

#: samples/models.py:93
msgid "time of gas pre-heat"
msgstr "Zeit des Gas-Pre-Heats"

#: samples/models.py:95
msgid "heating temperature"
msgstr "Heiztemperatur"

#: samples/models.py:95
msgid "in ℃"
msgstr "in ℃"

#: samples/models.py:96
msgid "transfer out of the chamber"
msgstr "Transfer aus der Kammer"

#: samples/models.py:97
msgid "plasma start power"
msgstr "Startleistung Plasma"

#: samples/models.py:98 samples/models.py:103
msgid "in W"
msgstr "in W"

#: samples/models.py:99
msgid "plasma start with carrier"
msgstr "Plasma startet mit Carrier"

#: samples/models.py:100
msgid "deposition frequency"
msgstr "Depositionsfrequenz"

#: samples/models.py:101
msgid "in MHz"
msgstr "in MHz"

#: samples/models.py:102
msgid "deposition power"
msgstr "Depositionsleistung"

#: samples/models.py:104
msgid "base pressure"
msgstr "Basisdruck"

#: samples/models.py:104
msgid "in Torr"
msgstr "in Torr"

#: samples/models.py:106
>>>>>>> dc22c1ea
#, python-format
msgid "layer %(number)d of %(deposition)s"
msgstr "Schicht %(number)d von %(deposition)s"

<<<<<<< HEAD
#: samples/models.py:114
msgid "6-chamber layer"
msgstr "6-Kammer-Deposition"

#: samples/models.py:115
msgid "6-chamber layers"
msgstr "6-Kammer-Schichten"

#: samples/models.py:121
msgid "PH3 in 2% SiH4"
msgstr "PH3 in 2% SiH4"

#: samples/models.py:122
msgid "TMB in 1% He"
msgstr "TMB in 1% He"

#: samples/models.py:123
msgid "B2H6 in 5ppm H2"
msgstr "B2H6 in 5ppm H2"

#: samples/models.py:129
msgid "PH3 in 10 ppm H2"
msgstr "PH3 in 10 ppm H2"

#: samples/models.py:132
msgid "channel"
msgstr "Channel"

#: samples/models.py:134
msgid "gas and dilution"
msgstr "Gas und Verdünnung"

#: samples/models.py:135
msgid "flow rate"
msgstr "Flussrate"

#: samples/models.py:135
msgid "in sccm"
msgstr "in sccm"

#: samples/models.py:137
=======
#: samples/models.py:108
msgid "6-chamber layer"
msgstr "6-Kammer-Deposition"

#: samples/models.py:109
msgid "6-chamber layers"
msgstr "6-Kammer-Schichten"

#: samples/models.py:114
msgid "PH3 in 2% SiH4"
msgstr "PH3 in 2% SiH4"

#: samples/models.py:115
msgid "TMB in 1% He"
msgstr "TMB in 1% He"

#: samples/models.py:116
msgid "B2H6 in 5ppm H2"
msgstr "B2H6 in 5ppm H2"

#: samples/models.py:122
msgid "PH3 in 10 ppm H2"
msgstr "PH3 in 10 ppm H2"

#: samples/models.py:125
msgid "channel"
msgstr "Channel"

#: samples/models.py:127
msgid "gas and dilution"
msgstr "Gas und Verdünnung"

#: samples/models.py:128
msgid "flow rate"
msgstr "Flussrate"

#: samples/models.py:128
msgid "in sccm"
msgstr "in sccm"

#: samples/models.py:130
>>>>>>> dc22c1ea
#, python-format
msgid "channel %(number)d of %(layer)s"
msgstr "Channel %(number)d von %(layer)s"

<<<<<<< HEAD
#: samples/models.py:139
msgid "6-chamber channel"
msgstr "6-Kammer-Channel"

#: samples/models.py:140
msgid "6-chamber channels"
msgstr "6-Kammer-Channels"

#: samples/models.py:147
msgid "current location"
msgstr "Aktueller Probenort"

#: samples/models.py:149
msgid "currently responsible person"
msgstr "Aktuell Verantwortlicher"

#: samples/models.py:150
msgid "purpose"
msgstr "Zweck"

#: samples/models.py:151
msgid "tags"
msgstr "Tags"

#: samples/models.py:151
msgid "separated with commas, no whitespace"
msgstr "mit Kommas getrennt, keine Leerzeichen"

#: samples/models.py:153
msgid "split origin"
msgstr "Split-Ursprung"

#: samples/models.py:156 samples/models.py:211
msgid "group"
msgstr "Gruppe"

#: samples/models.py:166 samples/models.py:173
msgid "sample"
msgstr "Probe"

#: samples/models.py:167 samples/models.py:209
msgid "samples"
msgstr "Proben"

#: samples/models.py:177
msgid "name alias"
msgstr "Alternativname"

#: samples/models.py:178
msgid "name aliases"
msgstr "Alternativnamen"

#: samples/models.py:185
=======
#: samples/models.py:132
msgid "6-chamber channel"
msgstr "6-Kammer-Channel"

#: samples/models.py:133
msgid "6-chamber channels"
msgstr "6-Kammer-Channels"

#: samples/models.py:139
msgid "current location"
msgstr "Aktueller Probenort"

#: samples/models.py:141
msgid "currently responsible person"
msgstr "Aktuell Verantwortlicher"

#: samples/models.py:142
msgid "purpose"
msgstr "Zweck"

#: samples/models.py:143
msgid "tags"
msgstr "Tags"

#: samples/models.py:143
msgid "separated with commas, no whitespace"
msgstr "mit Kommas getrennt, keine Leerzeichen"

#: samples/models.py:145
msgid "split origin"
msgstr "Split-Ursprung"

#: samples/models.py:148 samples/models.py:212
msgid "group"
msgstr "Gruppe"

#: samples/models.py:158 samples/models.py:164
msgid "sample"
msgstr "Probe"

#: samples/models.py:159 samples/models.py:210
msgid "samples"
msgstr "Proben"

#: samples/models.py:168
msgid "name alias"
msgstr "Alternativname"

#: samples/models.py:169
msgid "name aliases"
msgstr "Alternativnamen"

#: samples/models.py:175
>>>>>>> dc22c1ea
msgid "parent"
msgstr "Elter"

#: samples/models.py:186
<<<<<<< HEAD
msgid "sample was completely split"
msgstr "Probe wurde vollständig gespalten"

#: samples/models.py:198
msgid "sample split"
msgstr "Probenspaltung"

#: samples/models.py:199
msgid "sample splits"
msgstr "Probenspaltungen"

#: samples/models.py:205
msgid "originator"
msgstr "Ersteller"

#: samples/models.py:208
msgid "year"
msgstr "Jahr"

#: samples/models.py:210
msgid "results"
msgstr "Ergebnisse"

#: samples/models.py:213
#, python-format
msgid "%(name)s (%(originator)s %(year)s)"
msgstr "%(name)s (%(originator)s %(year)s)"

#: samples/models.py:219
msgid "sample series"
msgstr "Probenserie"

#: samples/models.py:220
msgid "sample serieses"
msgstr "Probenserien"

#: samples/models.py:228
msgid "user"
msgstr "Benutzer"

#: samples/models.py:229
msgid "language"
msgstr "Sprache"

#: samples/models.py:231
msgid "my samples"
msgstr "meine Proben"

#: samples/models.py:232
msgid "my layers"
msgstr "meine Schichten"

#: samples/models.py:233
msgid "my series"
msgstr "meine Serien"

#: samples/models.py:237 samples/models.py:238
=======
msgid "sample split"
msgstr "Probenspaltung"

#: samples/models.py:187
msgid "sample splits"
msgstr "Probenspaltungen"

#: samples/models.py:190
msgid "completely split"
msgstr "vollständig gespalten"

#: samples/models.py:191
msgid "lost and unfindable"
msgstr "unauffindbar verlorengegangen"

#: samples/models.py:192
msgid "completely destroyed"
msgstr "vollständig vernichtet"

#: samples/models.py:196
msgid "cause of death"
msgstr "Todesursache"

#: samples/models.py:200
msgid "cease of existence"
msgstr "Beendigung der Existenz"

#: samples/models.py:201
msgid "ceases of existence"
msgstr "Beendigungen der Existenz"

#: samples/models.py:206
msgid "originator"
msgstr "Ersteller"

#: samples/models.py:209
msgid "year"
msgstr "Jahr"

#: samples/models.py:211
msgid "results"
msgstr "Ergebnisse"

#: samples/models.py:217
msgid "sample series"
msgstr "Probenserie"

#: samples/models.py:218
msgid "sample serieses"
msgstr "Probenserien"

#: samples/models.py:225
msgid "user"
msgstr "Benutzer"

#: samples/models.py:226
msgid "language"
msgstr "Sprache"

#: samples/models.py:228
msgid "my samples"
msgstr "meine Proben"

#: samples/models.py:229
msgid "my layers"
msgstr "meine Schichten"

#: samples/models.py:233 samples/models.py:234
>>>>>>> dc22c1ea
msgid "user details"
msgstr "Benutzerdetails"

#: samples/templatetags/samples_extras.py:76
msgid "Yes"
msgstr "Ja"

#: samples/templatetags/samples_extras.py:76
msgid "No"
msgstr "Nein"

#: samples/views/main.py:21 templates/base.html:30
msgid "Main menu"
msgstr "Hauptmenü"

#: samples/views/main.py:25
msgid "Access denied"
msgstr "Zugriff verweigert"

#: samples/views/main.py:38
#, python-format
msgid "%(count)d year"
msgid_plural "%(count)d years"
msgstr[0] "%(count)d Jahr"
msgstr[1] "%(count)d Jahren"

#: samples/views/main.py:39
#, python-format
msgid "%(count)d month"
msgid_plural "%(count)d months"
msgstr[0] "%(count)d Monat"
msgstr[1] "%(count)d Monaten"

#: samples/views/main.py:40
#, python-format
msgid "%(count)d week"
msgid_plural "%(count)d weeks"
msgstr[0] "%(count)d Woche"
msgstr[1] "%(count)d Wochen"

#: samples/views/main.py:41
#, python-format
msgid "%(count)d day"
msgid_plural "%(count)d days"
msgstr[0] "%(count)d Tag"
msgstr[1] "%(count)d Tagen"

#: samples/views/main.py:42
#, python-format
msgid "%(count)d hour"
msgid_plural "%(count)d hours"
msgstr[0] "%(count)d Stunde"
msgstr[1] "%(count)d Stunden"

#: samples/views/main.py:43
#, python-format
msgid "%(count)d minute"
msgid_plural "%(count)d minutes"
msgstr[0] "%(count)d Minute"
msgstr[1] "%(count)d Minuten"

#: samples/views/main.py:44 samples/views/main.py:50
#, python-format
msgid "%(count)d second"
msgid_plural "%(count)d seconds"
msgstr[0] "%(count)d Sekunde"
msgstr[1] "%(count)d Sekunden"

#: samples/views/main.py:54
msgid " and "
msgstr " und "

#: samples/views/main.py:56
msgid ", "
msgstr ", "

#: samples/views/main.py:56
msgid ", and "
msgstr " und "

#: samples/views/main.py:60 samples/views/main.py:62
#, python-format
msgid "up and running for %(time)s"
msgstr "up and running seit %(time)s"

#: samples/views/main.py:63
#, python-format
msgid "Chantal revision %s"
msgstr "Chantal-Revision %s"

#: samples/views/main.py:64
msgid "Chantal is presented to you by …"
msgstr "Chantal wird Ihnen präsentiert von …"

#: samples/views/my_layers.py:17
msgid "Nickname"
msgstr "Spitzname"

#: samples/views/my_layers.py:18
msgid "Layer identifier"
msgstr "Schicht-Bezeichnung"

#: samples/views/my_layers.py:19
msgid "in the form \"deposition number\"-\"layer number\""
msgstr "in der Form \"Depositionsnummer\"-\"Schichtnummer\""

#: samples/views/my_layers.py:20 samples/views/split_and_rename.py:18
msgid "Delete"
msgstr "Löschen"

#: samples/views/my_layers.py:23
msgid "Deposition and layer number must be separated by \"-\"."
msgstr "Depositions- und Schichtnummer müssen mit einem \"-\" getrennt werden."

<<<<<<< HEAD
#: samples/views/my_layers.py:28
msgid "Deposition number doesn't exist."
msgstr "Diese Deposition gibt es nicht."
=======
#: samples/views/rename_and_split_samples.py:121
msgid "Samples were successfully split and/or renamed."
msgstr "Die Proben wurden erfolgreich gespalten und/oder umbenannt."
>>>>>>> dc22c1ea

#: samples/views/my_layers.py:32
msgid "Layer number isn't a number."
msgstr "Die Schichtnummer ist keine Zahl."

#: samples/views/my_layers.py:34
msgid "This layer does not exist in this deposition."
msgstr "In dieser Deposition gibt es diesen Layer nicht."

#: samples/views/my_layers.py:78
msgid "Nickname is already given."
msgstr "Dieser Spitzname ist schon vergeben."

#: samples/views/my_layers.py:103
msgid "My Layers"
msgstr "Meine Schichten"

<<<<<<< HEAD
#: samples/views/sample.py:24
msgid "is amongst My Samples"
msgstr "gehört zu Meinen Proben"

#: samples/views/sample.py:38
#, python-format
msgid "Sample %s was added to Your Samples."
msgstr "Probe %s wurde zu Meinen Proben hinzugefügt."

#: samples/views/sample.py:41
#, python-format
msgid "Sample %s was removed from Your Samples."
msgstr "Probe %s wurde von Meinen Proben entfernt."
=======
#: samples/views/sample.py:70
msgid "is amongst My Samples"
msgstr "gehört zu Meinen Proben"

#: samples/views/sample.py:78
#, python-format
msgid "Sample %s could not be found (neither as an alias)."
msgstr "Probe %s konnte nicht gefunden werden (nicht mal als Aliasname)."

#: samples/views/sample.py:81
msgid "Ambiguous sample name"
msgstr "Mehrdeutiger Probenname"
>>>>>>> dc22c1ea

#: samples/views/six_chamber_deposition.py:23
msgid "Remove deposited samples from My Samples"
msgstr "Entferne deponierte Proben von Meine Proben"

#: samples/views/six_chamber_deposition.py:28
msgid "Nickname of My Layer to be added"
msgstr "Spitzname Meiner Schicht, die hinzugefügt werden soll"

#: samples/views/six_chamber_deposition.py:36
msgid "Samples"
msgstr "Proben"

#: samples/views/six_chamber_deposition.py:37
msgid "Operator"
msgstr "Operator"

#: samples/views/six_chamber_deposition.py:61
msgid "You must mark at least one sample."
msgstr "Sie müssen mindestens eine Probe markieren."

<<<<<<< HEAD
#: samples/views/six_chamber_deposition.py:88
msgid "Name is unknown."
msgstr "Dieser Name ist unbekannt."

#: samples/views/six_chamber_deposition.py:112
msgid "Gas type is unknown."
msgstr "Dieser Gastyp ist unbekannt."

#: samples/views/six_chamber_deposition.py:221
msgid "This deposition number exists already."
msgstr "Diese Depositionsnummer ist schon vergeben."

#: samples/views/six_chamber_deposition.py:224
msgid "No layers given."
msgstr "Keine Schichten angebeben."

#: samples/views/six_chamber_deposition.py:230
#: samples/views/six_chamber_deposition.py:237
msgid "Number is a duplicate."
msgstr "Die Nummer ist ein Duplikat."

#: samples/views/six_chamber_deposition.py:301
=======
#: samples/views/six_chamber_deposition.py:71
msgid "Name is unknown."
msgstr "Dieser Name ist unbekannt."

#: samples/views/six_chamber_deposition.py:95
msgid "Gas type is unknown."
msgstr "Dieser Gastyp ist unbekannt."

#: samples/views/six_chamber_deposition.py:180
msgid "This deposition number exists already."
msgstr "Diese Depositionsnummer ist schon vergeben."

#: samples/views/six_chamber_deposition.py:183
msgid "No layers given."
msgstr "Keine Schichten angebeben."

#: samples/views/six_chamber_deposition.py:189
#: samples/views/six_chamber_deposition.py:196
msgid "Number is a duplicate."
msgstr "Die Nummer ist ein Duplikat."

#: samples/views/six_chamber_deposition.py:251
>>>>>>> dc22c1ea
#, python-format
msgid "Deposition %s was successfully changed in the database."
msgstr "Die Deposition %s wurde erfolgreich in der Datenbank geändert."

<<<<<<< HEAD
#: samples/views/six_chamber_deposition.py:305
=======
#: samples/views/six_chamber_deposition.py:255
>>>>>>> dc22c1ea
#, python-format
msgid "Deposition %s was successfully added to the database."
msgstr "Die Deposition %s wurde erfolgreich zur Datenbank hinzugefügt."

<<<<<<< HEAD
#: samples/views/six_chamber_deposition.py:326
#: samples/views/six_chamber_deposition.py:342
=======
#: samples/views/six_chamber_deposition.py:260
>>>>>>> dc22c1ea
#, python-format
msgid "6-chamber deposition “%s”"
msgstr "6-Kammer-Deposition „%s“"

<<<<<<< HEAD
#: samples/views/six_chamber_deposition.py:326
=======
#: samples/views/six_chamber_deposition.py:260
>>>>>>> dc22c1ea
msgid "New 6-chamber deposition"
msgstr "Neue 6-Kammer-Deposition"

#: samples/views/split_after_process.py:19
msgid "Old sample name"
msgstr "Alter Probenname"

#: samples/views/split_after_process.py:21
msgid "Pieces"
msgstr "Stücke"

#: samples/views/split_after_process.py:25
msgid "Must be at least 1."
msgstr "Muss mindestens 1 sein."

#: samples/views/split_after_process.py:30
#: samples/views/split_and_rename.py:17
msgid "New sample name"
msgstr "Neuer Probenname"

#: samples/views/split_after_process.py:31
#: samples/views/split_after_process.py:40
msgid "New responsible person"
msgstr "Neuer Proben-Verantwortlicher"

#: samples/views/split_after_process.py:41
msgid "(for all samples; overrides individual settings above)"
msgstr "(für alle Proben; überschreibt einzelne obige Einstellungen)"

#: samples/views/split_after_process.py:41
msgid "(no global change)"
msgstr "(keine globale Änderung)"

#: samples/views/split_after_process.py:42
msgid "New current location"
msgstr "Neuer Probenort"

#: samples/views/split_after_process.py:43
msgid "(for all samples; leave empty for no change)"
msgstr "(für alle Proben; leerlassen um nichts zu ändern)"

#: samples/views/split_after_process.py:124
msgid ""
"Since there is more than one piece, the new name must not be exactly the "
"deposition's name."
msgstr ""
"Da es mehr als ein Probenstück gibt, darf der neue Name nicht exakt der "
"Depositionsname sein."

#: samples/views/split_after_process.py:128
msgid "This sample name has been used already on this page."
msgstr "Dieser Probenname wurde auf dieser Seite bereits verwendet."

#: samples/views/split_after_process.py:132
msgid "This sample name exists already."
msgstr "Dieser Probenname ist schon vergeben."

#: samples/views/split_after_process.py:172
msgid "Samples were successfully split and/or renamed."
msgstr "Die Proben wurden erfolgreich gespalten und/oder umbenannt."

#: samples/views/split_after_process.py:177
#, python-format
msgid "Bulk sample rename for %s"
msgstr "Probenumbenennung für %s"

#: samples/views/split_and_rename.py:21
msgid "Name does already exist in database."
msgstr "Name existiert schon in der Datenbank."

#: samples/views/split_and_rename.py:26
msgid "All pieces completely entered"
msgstr "Alle Stücke vollständig eingegeben"

#: samples/views/split_and_rename.py:27
msgid "Sample was completely split"
msgstr "Probe wurde vollständig gespalten"

#: samples/views/split_and_rename.py:28
msgid "Sample series"
msgstr "Probenserie"

#: samples/views/split_and_rename.py:69
msgid "You must split into at least one piece."
msgstr "Sie müssen mindestens in ein Stück spalten."

#: samples/views/split_and_rename.py:76
msgid "Name is already given."
msgstr "Dieser Name ist schon vergeben."

#: samples/views/split_and_rename.py:100
#, python-format
msgid "Split sample “%s”"
msgstr "Spalten der Probe „%s“"

#: samples/views/utils.py:27
msgid "Time must be given in the form HH:MM:SS."
msgstr "Zeiten müssen im Format HH:MM:SS angegeben werden."

#: samples/views/utils.py:31
msgid "Minutes and seconds must be smaller than 60."
msgstr "Minuten und Sekunden müssen kleiner als 60 sein."

#: samples/views/utils.py:44
msgid "Must be a physical quantity with number and unit."
msgstr "Muß eine physikalische Größe mit Maßzahl und Einheit sein."

#: samples/views/utils.py:50
#, python-format
msgid "The unit is invalid.  Valid units are: %s"
msgstr "Die Einheit ist ungültig.  Gültige Einheiten sind: %s"

#: samples/views/utils.py:237
#, python-format
msgid "Sample %s could not be found (neither as an alias)."
msgstr "Probe %s konnte nicht gefunden werden (nicht mal als Aliasname)."

#: samples/views/utils.py:240
msgid "Ambiguous sample name"
msgstr "Mehrdeutiger Probenname"

#: templates/404.html:12
msgid "woman with binoculars"
msgstr "Frau mit Fernglas"

#: templates/404.html:15 templates/404.html.py:16
msgid "Resource not found"
msgstr "Ressource nicht gefunden"

#: templates/404.html:19
#, python-format
msgid ""
"\n"
"The resource » <em>%(request_path)s</em> « could not be found.  Please check "
"that the URL\n"
"is correct, and/or check that the denoted sample, process etc is already in "
"the\n"
"database.\n"
msgstr ""
"\n"
"Die Ressource » <em>%(request_path)s</em> « konnte nicht gefunden werden.  "
"Bitte überprüfen Sie, ob die URL korrekt ist und/oder die angegebene Probe, "
"der angegebene Prozess etc. schon in der Datenbank existiert.\n"

#: templates/500.html:6
msgid "ancient human dispatcher"
msgstr "Fräulein vom Amt"

#: templates/500.html:9
msgid "Internal Chantal error"
msgstr "Interner Chantal-Fehler"

#: templates/500.html:10
msgid "Internal server error"
msgstr "Interner Server-Fehler"

#: templates/500.html:13
msgid ""
"\n"
"You experienced an internal error in the Chantal server software.  The\n"
"administrators have been contacted already and will do their best in\n"
"eliminating the bug.  Typically, they will contact you as soon as the "
"problem\n"
"is tackled.\n"
msgstr ""
"\n"
"Sie sind auf einen internen Fehler der Chantal-Serversoftware gestoßen.  Die "
"Administatoren wurden bereits benachrichtigt und werden ihr bestes tun, den "
"Fehler zu beheben.  Typischerweise werden sie Sie benachrichtigen, sobald "
"der Fehler behoben ist.\n"

#: templates/about.html:6
msgid "stewardess"
msgstr "Stewardess"

#: templates/about.html:20
msgid "Operating system"
msgstr "Betriebssystem"

#: templates/about.html:22
msgid "Ubuntu logo"
msgstr "Ubuntu-Logo"

#: templates/about.html:24 templates/about.html.py:30 templates/about.html:36
msgid ","
msgstr ","

#: templates/about.html:28
msgid "Web server"
msgstr "Webserver"

#: templates/about.html:30
msgid "Django testserver"
msgstr "Django Testserver"

#: templates/about.html:33 templates/about.html.py:35
msgid "http://en.wikipedia.org/wiki/Apache_HTTP_Server"
msgstr "http://de.wikipedia.org/wiki/Apache_HTTP_Server"

#: templates/about.html:34
msgid "Apache logo"
msgstr "Apache-Logo"

#: templates/about.html:41
msgid "Database"
msgstr "Datenbank"

#: templates/about.html:43 templates/about.html.py:45
msgid "http://en.wikipedia.org/wiki/MySQL"
msgstr "http://de.wikipedia.org/wiki/MySQL"

#: templates/about.html:44
msgid "MySQL logo"
msgstr "MySQL-Logo"

#: templates/about.html:49
msgid "Programming runtime"
msgstr "Programm-Laufzeitsystem"

#: templates/about.html:51 templates/about.html.py:53
msgid "http://en.wikipedia.org/wiki/Python_(programming_language)"
msgstr "http://de.wikipedia.org/wiki/Python_(Programmiersprache)"

#: templates/about.html:52
msgid "Python logo"
msgstr "Python-Logo"

#: templates/about.html:58
msgid "Programming framework"
msgstr "Programmier-Framework"

#: templates/about.html:60 templates/about.html.py:62
msgid "http://en.wikipedia.org/wiki/Django_(web_framework)"
msgstr "http://de.wikipedia.org/wiki/Django_(Framework)"

#: templates/about.html:61
msgid "Django logo"
msgstr "Django-Logo"

#: templates/base.html:20
msgid "DB access time:"
msgstr "DB-Zugriffszeit:"

#: templates/base.html:28
msgid "Welcome,"
msgstr "Willkommen,"

#: templates/base.html:31
msgid "Change password"
msgstr "Ändere Passwort"

#: templates/base.html:32
msgid "Log out"
msgstr "Abmelden"

#: templates/base.html:46
msgid "Jülich Forschungszentrum logo"
msgstr "Logo des Forschungszentrums Jülich"

#: templates/base.html:48
msgid "IEF-5 logo"
msgstr "Logo des IEF-5"

#: templates/base.html:50
msgid "The samples database"
msgstr "Die Probendatenbank"

#: templates/change_password.html:4 templates/change_password.html.py:5
msgid "Password change"
msgstr "Passwort ändern"

#: templates/change_password.html:9
msgid ""
"Please enter your old password, for security's sake, and then enter your new "
"password twice so we can verify you typed it in correctly."
msgstr ""
"Bitte geben Sie aus Sicherheitsgründen erst Ihr altes Passwort und darunter "
"dann zweimal (um sicherzustellen, dass Sie es korrekt eingegeben haben) das "
"neue Kennwort ein."

#: templates/change_password.html:14
msgid "Old password:"
msgstr "Altes Passwort:"

#: templates/change_password.html:16
msgid "New password:"
msgstr "Neues Passwort:"

#: templates/change_password.html:18
msgid "Confirm password:"
msgstr "Passwort wiederholen:"

#: templates/change_password.html:20
msgid "Change my password"
msgstr "Mein Passwort ändern"

#: templates/disambiguation.html:8
#, python-format
msgid ""
"\n"
"      The name %(alias)s is an alias for the following samples:\n"
"    "
msgstr ""
"\n"
"Der Name %(alias)s ist ein Alias für die folgenden Proben:"
<<<<<<< HEAD

#: templates/edit_my_layers.html:21
msgid "My Layer error"
msgstr "Fehler in Meiner Schicht"
=======
>>>>>>> dc22c1ea

#: templates/edit_six_chamber_deposition.html:33
msgid "Deposition error"
msgstr "Fehler in Deposition"

#: templates/edit_six_chamber_deposition.html:84
msgid "Layer error"
msgstr "Fehler in Schicht"

#: templates/edit_six_chamber_deposition.html:110
msgid "duplicate this layer"
msgstr "diese Schicht duplizieren"

#: templates/edit_six_chamber_deposition.html:115
msgid "delete this layer"
msgstr "diese Schicht löschen"

#: templates/edit_six_chamber_deposition.html:239
msgid "delete"
msgstr "löschen"

#: templates/edit_six_chamber_deposition.html:249
msgid "Channel error"
msgstr "Fehler in Channel"

#: templates/edit_six_chamber_deposition.html:265
msgid "Number of channels to be added:"
msgstr "Anzahl der Channels, die hinzugefügt werden sollen:"

#: templates/edit_six_chamber_deposition.html:281
msgid "Number of layers to be added:"
msgstr "Anzahl der Schichten, die hinzugefügt werden sollen:"

#: templates/login.html:5 templates/login.html.py:6
msgid "Chantal login"
msgstr "Chantal-Login"

#: templates/login.html:10
msgid "Your username and password didn't match. Please try again."
msgstr ""
"Ihr Benutzername und Ihr Passwort passen nicht zusammen. Bitte versuchen Sie "
"es noch einmal."

#: templates/login.html:15
msgid "Username"
msgstr "Benutzername"

#: templates/login.html:16
msgid "Password"
msgstr "Passwort"

#: templates/login.html:20
msgid "login"
msgstr "Anmelden"

#: templates/logout.html:6
msgid "Thanks for spending some quality time with the Web site today."
msgstr "Vielen Dank, dass Sie hier ein paar nette Minuten verbracht haben."

#: templates/logout.html:8
msgid "Log in again"
msgstr "Erneut anmelden"

#: templates/password_changed.html:4
msgid "Password change successful"
msgstr "Das Passwort wurde erfolgreich geändert"

#: templates/password_changed.html:10
msgid "Your password was changed."
msgstr "Ihr Passwort wurde geändert."

#: templates/permission_error.html:6
msgid "woman with lock"
msgstr "Frau mit Schloss"

#: templates/permission_error.html:11
msgid ""
"\n"
"    Sorry, you don't have permission to do that action, probably because "
"you\n"
"    are not in the specific group that is allowed to do it.  Please contact "
"the\n"
"    administrator to add you to that group.\n"
"    "
msgstr ""
"\n"
"Leider haben Sie nicht die erforderlichen Zugriffsrechte, um diese Aktion "
"durchzuführen, vermutlich, weil Sie nicht einer bestimmten Gruppe "
"angehören.  Bitte kontaktieren Sie den Administrator, daß er Sie jener "
"Gruppe hinzufügt."

#: templates/show_process.html:17
#, python-format
msgid ""
"\n"
"          This process was applied to the sample <a href=\"../samples/%"
"(first_name_url)s\">%(first_name)s</a>.\n"
"        "
msgid_plural ""
"\n"
"          This process was applied to the following samples: <!--%"
"(first_name)s%(first_name_url)s-->\n"
"        "
msgstr[0] ""
"\n"
"Dieser Prozess wurde auf die Probe <a href=\"../samples/%(first_name_url)s\">"
"%(first_name)s</a> angewandt."
msgstr[1] ""
"\n"
"Dieser Prozess wurde auf die folgenden Proben angewandt: <!--%(first_name)s%"
"(first_name_url)s-->"

#: templates/show_process.html:34
msgid "Edit this process"
msgstr "Diesen Prozess editieren"

#: templates/show_process.html:36
msgid "Duplicate this process"
msgstr "diesen Prozess duplizieren"

#: templates/show_sample.html:5 templates/show_sample.html.py:6
msgid "History of sample “"
msgstr "Geschichte der Probe „"

#: templates/show_sample.html:5 templates/show_sample.html.py:6
msgid "”"
msgstr "“"

#: templates/show_sample.html:28
msgid "edit"
msgstr "ändern"

#: templates/show_sample_split.html:7
msgid "The parental sample"
msgstr "Die elterliche Probe"

#: templates/show_sample_split.html:9
msgid "was split into the following pieces:"
msgstr "wurde in die folgenden Stücke zerlegt:"

#: templates/show_sample_split.html:11
msgid ""
"\n"
"      The sample was split into the following pieces:\n"
"    "
msgstr ""
"\n"
"Die Probe wurde in die folgenden Stücke zerlegt:"

#: templates/show_sample_split.html:26
msgid "this one"
msgstr "diese hier"

#: templates/split_after_process.html:21 templates/split_after_process.html:43
msgid "Sample name error"
msgstr "Fehler im Probennamen"

<<<<<<< HEAD
#: templates/split_and_rename.html:8
msgid "General error"
msgstr "Allgemeiner Fehler"

#: templates/split_and_rename.html:13
msgid "Piece number"
msgstr "Stück-Nr."

#: templates/split_and_rename.html:25
msgid "New name error"
msgstr "Fehler im neuen Namen"

#: templates/split_and_rename.html:34
msgid ""
"\n"
"                (you must change this last name in order to create an\n"
"                additional piece)\n"
"              "
msgstr ""
"\n"
"(Sie müssen diesen letzten Namen ändern, um ein zusätzliches Stück "
"anzulegen.)"

#~ msgid "(for all samples)"
#~ msgstr "(für alle Proben)"
=======
#~ msgid "Sample %s was added to Your Samples."
#~ msgstr "Probe %s wurde zu Meinen Proben hinzugefügt."

#~ msgid "Sample %s was removed from Your Samples."
#~ msgstr "Probe %s wurde von Meinen Proben entfernt."
>>>>>>> dc22c1ea

#~ msgid "Sample list"
#~ msgstr "Probenliste"

#~ msgid "if more than one sample, separate them with commas"
#~ msgstr "mehr als eine Probe durch Kommatas trennen"

#~ msgid "I don't know %s."
#~ msgstr "Ich kenne %s nicht."

#~ msgid "Multiple occurences of %s."
#~ msgstr "Mehrfachnennung von %s."

#~ msgid "Login name:"
#~ msgstr "Loginname:"

#~ msgid "Email address:"
#~ msgstr "Email-Adresse:"

#~ msgid "Phone:"
#~ msgstr "Telefon:"

#~ msgid "Add 6-chamber deposition"
#~ msgstr "Neue 6-Kammer-Deposition"

#~ msgid "operators"
#~ msgstr "Operatoren"

#~ msgid "%(count)d years"
#~ msgstr "%(count)d Jahre"

#~ msgid "%(count)d months"
#~ msgstr "%(count)d Monate"

#~ msgid "%(count)d weeks"
#~ msgstr "%(count)d Wochen"

#~ msgid "%(count)d days"
#~ msgstr "%(count)d Tage"

#~ msgid "%(count)d hours"
#~ msgstr "%(count)d Stunden"

#~ msgid "%(count)d minutes"
#~ msgstr "%(count)d Minuten"

#~ msgid "%(count)d seconds"
#~ msgstr "%(count)d Sekunden"

#~ msgid "alias for"
#~ msgstr "Alias von"

#~ msgid "6-chamber deposition “"
#~ msgstr "6-Kammer-Deposition „"<|MERGE_RESOLUTION|>--- conflicted
+++ resolved
@@ -6,25 +6,15 @@
 msgstr ""
 "Project-Id-Version: 0.1\n"
 "Report-Msgid-Bugs-To: \n"
-<<<<<<< HEAD
-"POT-Creation-Date: 2008-08-16 11:05+0200\n"
-"PO-Revision-Date: 2008-08-16 11:07+0200\n"
-=======
-"POT-Creation-Date: 2008-08-17 01:12+0200\n"
-"PO-Revision-Date: 2008-08-17 01:17+0200\n"
->>>>>>> dc22c1ea
+"POT-Creation-Date: 2008-08-17 01:31+0200\n"
+"PO-Revision-Date: 2008-08-17 01:33+0200\n"
 "Last-Translator: Torsten Bronger <bronger@physik.rwth-aachen.de>\n"
 "MIME-Version: 1.0\n"
 "Content-Type: text/plain; charset=UTF-8\n"
 "Content-Transfer-Encoding: 8bit\n"
 
-<<<<<<< HEAD
 #: samples/models.py:12 samples/models.py:146 samples/models.py:172
-#: samples/models.py:203
-=======
-#: samples/models.py:11 samples/models.py:138 samples/models.py:163
-#: samples/models.py:204
->>>>>>> dc22c1ea
+#: samples/models.py:216
 msgid "name"
 msgstr "Name"
 
@@ -36,19 +26,11 @@
 msgid "alternative email"
 msgstr "alternative Email"
 
-<<<<<<< HEAD
-#: samples/models.py:15 samples/models.py:230
+#: samples/models.py:15 samples/models.py:243
 msgid "phone"
 msgstr "Telefon"
 
-#: samples/models.py:19 samples/models.py:206
-=======
-#: samples/models.py:14 samples/models.py:227
-msgid "phone"
-msgstr "Telefon"
-
-#: samples/models.py:17 samples/models.py:207
->>>>>>> dc22c1ea
+#: samples/models.py:19 samples/models.py:219
 msgid "timestamp"
 msgstr "Zeitstempel"
 
@@ -60,7 +42,6 @@
 msgid "external operator"
 msgstr "externer Operator"
 
-<<<<<<< HEAD
 #: samples/models.py:26
 msgid "process"
 msgstr "Prozess"
@@ -218,166 +199,10 @@
 msgstr "in Torr"
 
 #: samples/models.py:112
-=======
-#: samples/models.py:24
-msgid "process"
-msgstr "Prozess"
-
-#: samples/models.py:25 samples/models.py:146
-msgid "processes"
-msgstr "Prozesse"
-
-#: samples/models.py:28
-msgid "deposition number"
-msgstr "Depositionsnummer"
-
-#: samples/models.py:32 samples/models.py:80
-msgid "deposition"
-msgstr "Deposition"
-
-#: samples/models.py:33
-msgid "depositions"
-msgstr "Depositionen"
-
-#: samples/models.py:36
-msgid "carrier"
-msgstr "Carrier"
-
-#: samples/models.py:37 samples/models.py:87
-msgid "comments"
-msgstr "Kommentare"
-
-#: samples/models.py:39
-msgid "6-chamber deposition "
-msgstr "6-Kammer-Deposition "
-
-#: samples/models.py:46
-msgid "6-chamber deposition"
-msgstr "6-Kammer-Deposition"
-
-#: samples/models.py:47
-msgid "6-chamber depositions"
-msgstr "6-Kammer-Depositionen"
-
-#: samples/models.py:53
-msgid "Hall measurement"
-msgstr "Hall-Messung"
-
-#: samples/models.py:54
-msgid "Hall measurements"
-msgstr "Hall-Messungen"
-
-#: samples/models.py:68
-msgid "layer number"
-msgstr "Schichtnummer"
-
-#: samples/models.py:76 samples/models.py:126
-msgid "layer"
-msgstr "Schicht"
-
-#: samples/models.py:77
-msgid "layers"
-msgstr "Schichten"
-
-#: samples/models.py:81
-msgid "chamber"
-msgstr "Kammer"
-
-#: samples/models.py:82
-msgid "deposition pressure"
-msgstr "Depositionsdruck"
-
-#: samples/models.py:82 samples/models.py:92
-msgid "with unit"
-msgstr "mit Einheit"
-
-#: samples/models.py:83
-msgid "deposition time"
-msgstr "Depositionszeit"
-
-#: samples/models.py:83 samples/models.py:89 samples/models.py:94
-msgid "format HH:MM:SS"
-msgstr "Format HH:MM:SS"
-
-#: samples/models.py:85
-msgid "substrate–electrode distance"
-msgstr "Abstand Substrat–Elektrode"
-
-#: samples/models.py:86
-msgid "in mm"
-msgstr "in mm"
-
-#: samples/models.py:88
-msgid "transfer in the chamber"
-msgstr "Transfer in die Kammer"
-
-#: samples/models.py:89
-msgid "pre-heat"
-msgstr "Pre-Heat"
-
-#: samples/models.py:90
-msgid "gas of gas pre-heat"
-msgstr "Gas im Gas-Pre-Heat"
-
-#: samples/models.py:91
-msgid "pressure of gas pre-heat"
-msgstr "Druck im Gas-Pre-Heat"
-
-#: samples/models.py:93
-msgid "time of gas pre-heat"
-msgstr "Zeit des Gas-Pre-Heats"
-
-#: samples/models.py:95
-msgid "heating temperature"
-msgstr "Heiztemperatur"
-
-#: samples/models.py:95
-msgid "in ℃"
-msgstr "in ℃"
-
-#: samples/models.py:96
-msgid "transfer out of the chamber"
-msgstr "Transfer aus der Kammer"
-
-#: samples/models.py:97
-msgid "plasma start power"
-msgstr "Startleistung Plasma"
-
-#: samples/models.py:98 samples/models.py:103
-msgid "in W"
-msgstr "in W"
-
-#: samples/models.py:99
-msgid "plasma start with carrier"
-msgstr "Plasma startet mit Carrier"
-
-#: samples/models.py:100
-msgid "deposition frequency"
-msgstr "Depositionsfrequenz"
-
-#: samples/models.py:101
-msgid "in MHz"
-msgstr "in MHz"
-
-#: samples/models.py:102
-msgid "deposition power"
-msgstr "Depositionsleistung"
-
-#: samples/models.py:104
-msgid "base pressure"
-msgstr "Basisdruck"
-
-#: samples/models.py:104
-msgid "in Torr"
-msgstr "in Torr"
-
-#: samples/models.py:106
->>>>>>> dc22c1ea
 #, python-format
 msgid "layer %(number)d of %(deposition)s"
 msgstr "Schicht %(number)d von %(deposition)s"
 
-<<<<<<< HEAD
 #: samples/models.py:114
 msgid "6-chamber layer"
 msgstr "6-Kammer-Deposition"
@@ -419,54 +244,10 @@
 msgstr "in sccm"
 
 #: samples/models.py:137
-=======
-#: samples/models.py:108
-msgid "6-chamber layer"
-msgstr "6-Kammer-Deposition"
-
-#: samples/models.py:109
-msgid "6-chamber layers"
-msgstr "6-Kammer-Schichten"
-
-#: samples/models.py:114
-msgid "PH3 in 2% SiH4"
-msgstr "PH3 in 2% SiH4"
-
-#: samples/models.py:115
-msgid "TMB in 1% He"
-msgstr "TMB in 1% He"
-
-#: samples/models.py:116
-msgid "B2H6 in 5ppm H2"
-msgstr "B2H6 in 5ppm H2"
-
-#: samples/models.py:122
-msgid "PH3 in 10 ppm H2"
-msgstr "PH3 in 10 ppm H2"
-
-#: samples/models.py:125
-msgid "channel"
-msgstr "Channel"
-
-#: samples/models.py:127
-msgid "gas and dilution"
-msgstr "Gas und Verdünnung"
-
-#: samples/models.py:128
-msgid "flow rate"
-msgstr "Flussrate"
-
-#: samples/models.py:128
-msgid "in sccm"
-msgstr "in sccm"
-
-#: samples/models.py:130
->>>>>>> dc22c1ea
 #, python-format
 msgid "channel %(number)d of %(layer)s"
 msgstr "Channel %(number)d von %(layer)s"
 
-<<<<<<< HEAD
 #: samples/models.py:139
 msgid "6-chamber channel"
 msgstr "6-Kammer-Channel"
@@ -499,7 +280,7 @@
 msgid "split origin"
 msgstr "Split-Ursprung"
 
-#: samples/models.py:156 samples/models.py:211
+#: samples/models.py:156 samples/models.py:224
 msgid "group"
 msgstr "Gruppe"
 
@@ -507,7 +288,7 @@
 msgid "sample"
 msgstr "Probe"
 
-#: samples/models.py:167 samples/models.py:209
+#: samples/models.py:167 samples/models.py:222
 msgid "samples"
 msgstr "Proben"
 
@@ -520,193 +301,83 @@
 msgstr "Alternativnamen"
 
 #: samples/models.py:185
-=======
-#: samples/models.py:132
-msgid "6-chamber channel"
-msgstr "6-Kammer-Channel"
-
-#: samples/models.py:133
-msgid "6-chamber channels"
-msgstr "6-Kammer-Channels"
-
-#: samples/models.py:139
-msgid "current location"
-msgstr "Aktueller Probenort"
-
-#: samples/models.py:141
-msgid "currently responsible person"
-msgstr "Aktuell Verantwortlicher"
-
-#: samples/models.py:142
-msgid "purpose"
-msgstr "Zweck"
-
-#: samples/models.py:143
-msgid "tags"
-msgstr "Tags"
-
-#: samples/models.py:143
-msgid "separated with commas, no whitespace"
-msgstr "mit Kommas getrennt, keine Leerzeichen"
-
-#: samples/models.py:145
-msgid "split origin"
-msgstr "Split-Ursprung"
-
-#: samples/models.py:148 samples/models.py:212
-msgid "group"
-msgstr "Gruppe"
-
-#: samples/models.py:158 samples/models.py:164
-msgid "sample"
-msgstr "Probe"
-
-#: samples/models.py:159 samples/models.py:210
-msgid "samples"
-msgstr "Proben"
-
-#: samples/models.py:168
-msgid "name alias"
-msgstr "Alternativname"
-
-#: samples/models.py:169
-msgid "name aliases"
-msgstr "Alternativnamen"
-
-#: samples/models.py:175
->>>>>>> dc22c1ea
 msgid "parent"
 msgstr "Elter"
 
-#: samples/models.py:186
-<<<<<<< HEAD
-msgid "sample was completely split"
-msgstr "Probe wurde vollständig gespalten"
-
-#: samples/models.py:198
+#: samples/models.py:197
 msgid "sample split"
 msgstr "Probenspaltung"
 
-#: samples/models.py:199
+#: samples/models.py:198
 msgid "sample splits"
 msgstr "Probenspaltungen"
 
-#: samples/models.py:205
+#: samples/models.py:202
+msgid "completely split"
+msgstr "vollständig gespalten"
+
+#: samples/models.py:203
+msgid "lost and unfindable"
+msgstr "unauffindbar verlorengegangen"
+
+#: samples/models.py:204
+msgid "completely destroyed"
+msgstr "vollständig vernichtet"
+
+#: samples/models.py:208
+msgid "cause of death"
+msgstr "Todesursache"
+
+#: samples/models.py:212
+msgid "cease of existence"
+msgstr "Beendigung der Existenz"
+
+#: samples/models.py:213
+msgid "ceases of existence"
+msgstr "Beendigungen der Existenz"
+
+#: samples/models.py:218
 msgid "originator"
 msgstr "Ersteller"
 
-#: samples/models.py:208
+#: samples/models.py:221
 msgid "year"
 msgstr "Jahr"
 
-#: samples/models.py:210
+#: samples/models.py:223
 msgid "results"
 msgstr "Ergebnisse"
 
-#: samples/models.py:213
+#: samples/models.py:226
 #, python-format
 msgid "%(name)s (%(originator)s %(year)s)"
 msgstr "%(name)s (%(originator)s %(year)s)"
 
-#: samples/models.py:219
+#: samples/models.py:232
 msgid "sample series"
 msgstr "Probenserie"
 
-#: samples/models.py:220
+#: samples/models.py:233
 msgid "sample serieses"
 msgstr "Probenserien"
 
-#: samples/models.py:228
+#: samples/models.py:241
 msgid "user"
 msgstr "Benutzer"
 
-#: samples/models.py:229
+#: samples/models.py:242
 msgid "language"
 msgstr "Sprache"
 
-#: samples/models.py:231
+#: samples/models.py:244
 msgid "my samples"
 msgstr "meine Proben"
 
-#: samples/models.py:232
+#: samples/models.py:245
 msgid "my layers"
 msgstr "meine Schichten"
 
-#: samples/models.py:233
-msgid "my series"
-msgstr "meine Serien"
-
-#: samples/models.py:237 samples/models.py:238
-=======
-msgid "sample split"
-msgstr "Probenspaltung"
-
-#: samples/models.py:187
-msgid "sample splits"
-msgstr "Probenspaltungen"
-
-#: samples/models.py:190
-msgid "completely split"
-msgstr "vollständig gespalten"
-
-#: samples/models.py:191
-msgid "lost and unfindable"
-msgstr "unauffindbar verlorengegangen"
-
-#: samples/models.py:192
-msgid "completely destroyed"
-msgstr "vollständig vernichtet"
-
-#: samples/models.py:196
-msgid "cause of death"
-msgstr "Todesursache"
-
-#: samples/models.py:200
-msgid "cease of existence"
-msgstr "Beendigung der Existenz"
-
-#: samples/models.py:201
-msgid "ceases of existence"
-msgstr "Beendigungen der Existenz"
-
-#: samples/models.py:206
-msgid "originator"
-msgstr "Ersteller"
-
-#: samples/models.py:209
-msgid "year"
-msgstr "Jahr"
-
-#: samples/models.py:211
-msgid "results"
-msgstr "Ergebnisse"
-
-#: samples/models.py:217
-msgid "sample series"
-msgstr "Probenserie"
-
-#: samples/models.py:218
-msgid "sample serieses"
-msgstr "Probenserien"
-
-#: samples/models.py:225
-msgid "user"
-msgstr "Benutzer"
-
-#: samples/models.py:226
-msgid "language"
-msgstr "Sprache"
-
-#: samples/models.py:228
-msgid "my samples"
-msgstr "meine Proben"
-
-#: samples/models.py:229
-msgid "my layers"
-msgstr "meine Schichten"
-
-#: samples/models.py:233 samples/models.py:234
->>>>>>> dc22c1ea
+#: samples/models.py:249 samples/models.py:250
 msgid "user details"
 msgstr "Benutzerdetails"
 
@@ -813,7 +484,7 @@
 msgid "in the form \"deposition number\"-\"layer number\""
 msgstr "in der Form \"Depositionsnummer\"-\"Schichtnummer\""
 
-#: samples/views/my_layers.py:20 samples/views/split_and_rename.py:18
+#: samples/views/my_layers.py:20 samples/views/split_and_rename.py:19
 msgid "Delete"
 msgstr "Löschen"
 
@@ -821,15 +492,9 @@
 msgid "Deposition and layer number must be separated by \"-\"."
 msgstr "Depositions- und Schichtnummer müssen mit einem \"-\" getrennt werden."
 
-<<<<<<< HEAD
 #: samples/views/my_layers.py:28
 msgid "Deposition number doesn't exist."
 msgstr "Diese Deposition gibt es nicht."
-=======
-#: samples/views/rename_and_split_samples.py:121
-msgid "Samples were successfully split and/or renamed."
-msgstr "Die Proben wurden erfolgreich gespalten und/oder umbenannt."
->>>>>>> dc22c1ea
 
 #: samples/views/my_layers.py:32
 msgid "Layer number isn't a number."
@@ -847,7 +512,6 @@
 msgid "My Layers"
 msgstr "Meine Schichten"
 
-<<<<<<< HEAD
 #: samples/views/sample.py:24
 msgid "is amongst My Samples"
 msgstr "gehört zu Meinen Proben"
@@ -861,20 +525,6 @@
 #, python-format
 msgid "Sample %s was removed from Your Samples."
 msgstr "Probe %s wurde von Meinen Proben entfernt."
-=======
-#: samples/views/sample.py:70
-msgid "is amongst My Samples"
-msgstr "gehört zu Meinen Proben"
-
-#: samples/views/sample.py:78
-#, python-format
-msgid "Sample %s could not be found (neither as an alias)."
-msgstr "Probe %s konnte nicht gefunden werden (nicht mal als Aliasname)."
-
-#: samples/views/sample.py:81
-msgid "Ambiguous sample name"
-msgstr "Mehrdeutiger Probenname"
->>>>>>> dc22c1ea
 
 #: samples/views/six_chamber_deposition.py:23
 msgid "Remove deposited samples from My Samples"
@@ -896,7 +546,6 @@
 msgid "You must mark at least one sample."
 msgstr "Sie müssen mindestens eine Probe markieren."
 
-<<<<<<< HEAD
 #: samples/views/six_chamber_deposition.py:88
 msgid "Name is unknown."
 msgstr "Dieser Name ist unbekannt."
@@ -919,58 +568,22 @@
 msgstr "Die Nummer ist ein Duplikat."
 
 #: samples/views/six_chamber_deposition.py:301
-=======
-#: samples/views/six_chamber_deposition.py:71
-msgid "Name is unknown."
-msgstr "Dieser Name ist unbekannt."
-
-#: samples/views/six_chamber_deposition.py:95
-msgid "Gas type is unknown."
-msgstr "Dieser Gastyp ist unbekannt."
-
-#: samples/views/six_chamber_deposition.py:180
-msgid "This deposition number exists already."
-msgstr "Diese Depositionsnummer ist schon vergeben."
-
-#: samples/views/six_chamber_deposition.py:183
-msgid "No layers given."
-msgstr "Keine Schichten angebeben."
-
-#: samples/views/six_chamber_deposition.py:189
-#: samples/views/six_chamber_deposition.py:196
-msgid "Number is a duplicate."
-msgstr "Die Nummer ist ein Duplikat."
-
-#: samples/views/six_chamber_deposition.py:251
->>>>>>> dc22c1ea
 #, python-format
 msgid "Deposition %s was successfully changed in the database."
 msgstr "Die Deposition %s wurde erfolgreich in der Datenbank geändert."
 
-<<<<<<< HEAD
 #: samples/views/six_chamber_deposition.py:305
-=======
-#: samples/views/six_chamber_deposition.py:255
->>>>>>> dc22c1ea
 #, python-format
 msgid "Deposition %s was successfully added to the database."
 msgstr "Die Deposition %s wurde erfolgreich zur Datenbank hinzugefügt."
 
-<<<<<<< HEAD
 #: samples/views/six_chamber_deposition.py:326
 #: samples/views/six_chamber_deposition.py:342
-=======
-#: samples/views/six_chamber_deposition.py:260
->>>>>>> dc22c1ea
 #, python-format
 msgid "6-chamber deposition “%s”"
 msgstr "6-Kammer-Deposition „%s“"
 
-<<<<<<< HEAD
 #: samples/views/six_chamber_deposition.py:326
-=======
-#: samples/views/six_chamber_deposition.py:260
->>>>>>> dc22c1ea
 msgid "New 6-chamber deposition"
 msgstr "Neue 6-Kammer-Deposition"
 
@@ -987,7 +600,7 @@
 msgstr "Muss mindestens 1 sein."
 
 #: samples/views/split_after_process.py:30
-#: samples/views/split_and_rename.py:17
+#: samples/views/split_and_rename.py:18
 msgid "New sample name"
 msgstr "Neuer Probenname"
 
@@ -1037,31 +650,31 @@
 msgid "Bulk sample rename for %s"
 msgstr "Probenumbenennung für %s"
 
-#: samples/views/split_and_rename.py:21
+#: samples/views/split_and_rename.py:22
 msgid "Name does already exist in database."
 msgstr "Name existiert schon in der Datenbank."
 
-#: samples/views/split_and_rename.py:26
+#: samples/views/split_and_rename.py:27
 msgid "All pieces completely entered"
 msgstr "Alle Stücke vollständig eingegeben"
 
-#: samples/views/split_and_rename.py:27
+#: samples/views/split_and_rename.py:28
 msgid "Sample was completely split"
 msgstr "Probe wurde vollständig gespalten"
 
-#: samples/views/split_and_rename.py:28
+#: samples/views/split_and_rename.py:29
 msgid "Sample series"
 msgstr "Probenserie"
 
-#: samples/views/split_and_rename.py:69
+#: samples/views/split_and_rename.py:70
 msgid "You must split into at least one piece."
 msgstr "Sie müssen mindestens in ein Stück spalten."
 
-#: samples/views/split_and_rename.py:76
+#: samples/views/split_and_rename.py:77
 msgid "Name is already given."
 msgstr "Dieser Name ist schon vergeben."
 
-#: samples/views/split_and_rename.py:100
+#: samples/views/split_and_rename.py:120
 #, python-format
 msgid "Split sample “%s”"
 msgstr "Spalten der Probe „%s“"
@@ -1276,13 +889,10 @@
 msgstr ""
 "\n"
 "Der Name %(alias)s ist ein Alias für die folgenden Proben:"
-<<<<<<< HEAD
 
 #: templates/edit_my_layers.html:21
 msgid "My Layer error"
 msgstr "Fehler in Meiner Schicht"
-=======
->>>>>>> dc22c1ea
 
 #: templates/edit_six_chamber_deposition.html:33
 msgid "Deposition error"
@@ -1440,7 +1050,6 @@
 msgid "Sample name error"
 msgstr "Fehler im Probennamen"
 
-<<<<<<< HEAD
 #: templates/split_and_rename.html:8
 msgid "General error"
 msgstr "Allgemeiner Fehler"
@@ -1464,15 +1073,11 @@
 "(Sie müssen diesen letzten Namen ändern, um ein zusätzliches Stück "
 "anzulegen.)"
 
+#~ msgid "sample was completely split"
+#~ msgstr "Probe wurde vollständig gespalten"
+
 #~ msgid "(for all samples)"
 #~ msgstr "(für alle Proben)"
-=======
-#~ msgid "Sample %s was added to Your Samples."
-#~ msgstr "Probe %s wurde zu Meinen Proben hinzugefügt."
-
-#~ msgid "Sample %s was removed from Your Samples."
-#~ msgstr "Probe %s wurde von Meinen Proben entfernt."
->>>>>>> dc22c1ea
 
 #~ msgid "Sample list"
 #~ msgstr "Probenliste"
