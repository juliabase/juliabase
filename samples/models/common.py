--- conflicted
+++ resolved
@@ -236,17 +236,10 @@
         YEAR = 5, _("accurate to the year")
         NOT_EVEN_YEAR = 6, _("not even accurate to the year")
 
-<<<<<<< HEAD
     timestamp = model_fields.DateTimeField(_("timestamp"))
     timestamp_inaccuracy = model_fields.PositiveSmallIntegerField(
         _("timestamp inaccuracy"), choices=TimestampInaccuracy.choices, default=TimestampInaccuracy.TOTAL)
-    operator = models.ForeignKey(django.contrib.auth.models.User, models.CASCADE, verbose_name=_("operator"),
-=======
-    timestamp = models.DateTimeField(_("timestamp"))
-    timestamp_inaccuracy = models.PositiveSmallIntegerField(_("timestamp inaccuracy"), choices=TimestampInaccuracy.choices,
-                                                            default=TimestampInaccuracy.TOTAL)
     operator = models.ForeignKey(django.contrib.auth.models.User, on_delete=models.CASCADE, verbose_name=_("operator"),
->>>>>>> cbb12e03
                                  related_name="processes")
     external_operator = models.ForeignKey(ExternalOperator, on_delete=models.CASCADE, verbose_name=_("external operator"),
                                           null=True, blank=True, related_name="processes")
@@ -940,33 +933,18 @@
     watchers = models.ManyToManyField(django.contrib.auth.models.User, blank=True, related_name="my_samples",
                                       verbose_name=_("watchers"))
         # Translators: location of a sample
-<<<<<<< HEAD
     current_location = model_fields.CharField(_("current location"), max_length=50)
-    currently_responsible_person = models.ForeignKey(django.contrib.auth.models.User, models.CASCADE, related_name="samples",
-=======
-    current_location = models.CharField(_("current location"), max_length=50)
     currently_responsible_person = models.ForeignKey(django.contrib.auth.models.User, on_delete=models.CASCADE, related_name="samples",
->>>>>>> cbb12e03
                                                      verbose_name=_("currently responsible person"))
     purpose = model_fields.CharField(_("purpose"), max_length=80, blank=True)
         # Translators: keywords for samples
-<<<<<<< HEAD
     tags = model_fields.CharField(_("tags"), max_length=255, blank=True, help_text=_("separated with commas, no whitespace"))
-    split_origin = models.ForeignKey("SampleSplit", models.CASCADE, null=True, blank=True, related_name="pieces",
-                                     # Translators: ID of mother sample
-                                     verbose_name=_("split origin"))
-    processes = models.ManyToManyField(Process, blank=True, related_name="samples", verbose_name=_("processes"))
-    topic = models.ForeignKey(Topic, models.CASCADE, null=True, blank=True, related_name="samples", verbose_name=_("topic"))
-    last_modified = model_fields.DateTimeField(_("last modified"), auto_now=True)
-=======
-    tags = models.CharField(_("tags"), max_length=255, blank=True, help_text=_("separated with commas, no whitespace"))
     split_origin = models.ForeignKey("SampleSplit", on_delete=models.CASCADE, null=True, blank=True, related_name="pieces",
                                      # Translators: ID of mother sample
                                      verbose_name=_("split origin"))
     processes = models.ManyToManyField(Process, blank=True, related_name="samples", verbose_name=_("processes"))
     topic = models.ForeignKey(Topic, on_delete=models.CASCADE, null=True, blank=True, related_name="samples", verbose_name=_("topic"))
-    last_modified = models.DateTimeField(_("last modified"), auto_now=True)
->>>>>>> cbb12e03
+    last_modified = model_fields.DateTimeField(_("last modified"), auto_now=True)
 
     class Meta:
         verbose_name = _("sample")
@@ -1281,13 +1259,8 @@
     name.  Only if you look for the name by the search function, you also find
     aliases of the same name.
     """
-<<<<<<< HEAD
     name = model_fields.CharField(_("name"), max_length=255)
-    sample = models.ForeignKey(Sample, models.CASCADE, verbose_name=_("sample"), related_name="aliases")
-=======
-    name = models.CharField(_("name"), max_length=255)
     sample = models.ForeignKey(Sample, on_delete=models.CASCADE, verbose_name=_("sample"), related_name="aliases")
->>>>>>> cbb12e03
 
     class Meta:
         unique_together = (("name", "sample"),)
@@ -1637,25 +1610,15 @@
     name = model_fields.CharField(_("name"), max_length=50, primary_key=True,
                             # Translators: The “Y” stands for “year”
                             help_text=_("must be of the form “originator-YY-name”"))
-<<<<<<< HEAD
     timestamp = model_fields.DateTimeField(_("timestamp"))
-    currently_responsible_person = models.ForeignKey(django.contrib.auth.models.User, models.CASCADE,
-=======
-    timestamp = models.DateTimeField(_("timestamp"))
     currently_responsible_person = models.ForeignKey(django.contrib.auth.models.User, on_delete=models.CASCADE,
->>>>>>> cbb12e03
                                                      related_name="sample_series",
                                                      verbose_name=_("currently responsible person"))
     description = model_fields.TextField(_("description"))
     samples = models.ManyToManyField(Sample, blank=True, verbose_name=_("samples"), related_name="series")
     results = models.ManyToManyField(Result, blank=True, related_name="sample_series", verbose_name=_("results"))
-<<<<<<< HEAD
-    topic = models.ForeignKey(Topic, models.CASCADE, related_name="sample_series", verbose_name=_("topic"))
+    topic = models.ForeignKey(Topic, on_delete=models.CASCADE, related_name="sample_series", verbose_name=_("topic"))
     last_modified = model_fields.DateTimeField(_("last modified"), auto_now=True)
-=======
-    topic = models.ForeignKey(Topic, on_delete=models.CASCADE, related_name="sample_series", verbose_name=_("topic"))
-    last_modified = models.DateTimeField(_("last modified"), auto_now=True)
->>>>>>> cbb12e03
 
     class Meta:
         verbose_name = _("sample series")
