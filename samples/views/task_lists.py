#!/usr/bin/env python
# -*- coding: utf-8 -*-
#
# This file is part of JuliaBase, the samples database.
#
# Copyright © 2008–2014 Forschungszentrum Jülich, Germany,
#                       Marvin Goblet <m.goblet@fz-juelich.de>,
#                       Torsten Bronger <t.bronger@fz-juelich.de>
#
# You must not use, install, pass on, offer, sell, analyse, modify, or
# distribute this software without explicit permission of the copyright holder.
# If you have received a copy of this software without the explicit permission
# of the copyright holder, you must destroy it immediately and completely.

from __future__ import absolute_import, unicode_literals

import copy, datetime
from django import forms
from django.contrib.auth.models import User
from django.db.models import Q
from django.shortcuts import render_to_response, get_object_or_404
from django.utils.translation import ugettext as _, ugettext_lazy, ugettext
from django.contrib.auth.decorators import login_required
from django.contrib.contenttypes.models import ContentType
from django.views.decorators.http import require_http_methods
from django.template import RequestContext
from django.utils.text import capfirst
from jb_common import utils as common_utils
from samples.models import Process, Task
from samples.views import utils, feed_utils, form_utils
from samples import permissions
<<<<<<< HEAD
from django.conf import settings
=======
>>>>>>> 216b4630


class SamplesForm(forms.Form):
    """Form for the list selection of samples.
    """
    _ = ugettext_lazy
    sample_list = form_utils.MultipleSamplesField(label=_("Samples"))

    def __init__(self, user, preset_sample, task, data=None, **kwargs):
        samples = list(user.my_samples.all())
        if task:
            kwargs["initial"] = {"sample_list": task.samples.values_list("pk", flat=True)}
            if user != task.customer or task.status != "1 new":
                super(SamplesForm, self).__init__(**kwargs)
                self.fields["sample_list"].widget.attrs["disabled"] = "disabled"
            else:
                super(SamplesForm, self).__init__(data, **kwargs)
            samples.extend(task.samples.all())
        else:
            super(SamplesForm, self).__init__(data, **kwargs)
            self.fields["sample_list"].initial = []
            if preset_sample:
                samples.append(preset_sample)
                self.fields["sample_list"].initial.append(preset_sample.pk)
        self.fields["sample_list"].set_samples(samples, user)
        self.fields["sample_list"].widget.attrs.update({"size": "17", "style": "vertical-align: top"})


class TaskForm(forms.ModelForm):
    """Model form for a task.
    """
    _ = ugettext_lazy

    operator = forms.ChoiceField(label=capfirst(_("operator")), required=False)
    process_class = forms.ChoiceField(label=capfirst(_("process class")))
    finished_process = forms.ChoiceField(label=capfirst(_("finished process")), required=False)

    def __init__(self, user, data=None, **kwargs):
        self.task = kwargs.get("instance")
        self.user = user
        self.fixed_fields = set()
        if self.task:
            eligible_operators = set(permissions.get_all_adders(self.task.process_class.model_class()))
            if self.task.operator:
                eligible_operators.add(self.task.operator)
            self.fixed_fields.add("process_class")
            if self.task.status == "1 new":
                self.fixed_fields.add("finished_process")
                if self.user not in eligible_operators:
                    self.fixed_fields.update(["operator", "status"])
            elif self.task.status in ["2 accepted", "3 in progress"]:
                if self.user != self.task.operator:
                    self.fixed_fields.update(["status", "priority", "finished_process", "operator"])
                    if self.user != self.task.customer:
                        self.fixed_fields.add("comments")
            else:
                self.fixed_fields.update(["priority", "finished_process", "operator"])
                if self.user != self.task.operator:
                    self.fixed_fields.add("status")
                    if self.user != self.task.customer:
                        self.fixed_fields.add("comments")
        else:
            self.fixed_fields.update(["status", "finished_process", "operator"])
        if data is not None:
            data = data.copy()
            if self.task:
                data.update(forms.model_to_dict(self.task, self.fixed_fields))
            else:
                initial = kwargs.get("initial", {})
                initial.update({"status": "1 new"})
                data.update(initial)
        super(TaskForm, self).__init__(data, **kwargs)
        self.fields["customer"].required = False
        self.fields["operator"].choices = [("", "---------")]
        if self.task:
            self.fields["operator"].choices.extend((user.pk, common_utils.get_really_full_name(user))
                                                   for user in utils.sorted_users_by_first_name(eligible_operators))
        self.fields["process_class"].choices = form_utils.choices_of_content_types(
            permissions.get_all_addable_physical_process_models())
        self.fields["finished_process"].choices = [("", "---------")]
        if self.task:
            old_finished_process_pk = self.task.finished_process.pk if self.task.finished_process else None
            if self.user == self.task.operator:
                self.fields["finished_process"].choices.extend(
                    [(process.pk, process.actual_instance)
                     for process in Process.objects.filter(
                            Q(operator=self.user, content_type=self.task.process_class) |
                            Q(pk=old_finished_process_pk)).filter(finished=True).order_by("-timestamp")[:10]])
            elif old_finished_process_pk:
                self.fields["finished_process"].choices.append((old_finished_process_pk, self.task.finished_process))
        self.fields["comments"].widget.attrs["cols"] = 30
        self.fields["comments"].widget.attrs["rows"] = 5
        for field_name in self.fixed_fields:
            self.fields[field_name].widget.attrs["disabled"] = "disabled"
            self.fields[field_name].required = False

    def clean_status(self):
        if "status" in self.fixed_fields:
            return self.task.status if self.task else "1 new"
        return self.cleaned_data["status"]

    def clean_process_class(self):
        if "process_class" in self.fixed_fields:
            return self.task.process_class
        pk = self.cleaned_data.get("process_class")
        if pk:
            return ContentType.objects.get(pk=int(pk))

    def clean_priority(self):
        if "priority" in self.fixed_fields:
            return self.task.priority
        return self.cleaned_data["priority"]

    def clean_finished_process(self):
        if "finished_process" in self.fixed_fields:
            return self.task.finished_process if self.task else None
        pk = self.cleaned_data.get("finished_process")
        if pk:
            return Process.objects.get(pk=int(pk))

    def clean_comments(self):
        if "comments" in self.fixed_fields:
            return self.task.comments
        return self.cleaned_data["comments"]

    def clean_customer(self):
        return self.task.customer if self.task else self.user

    def clean_operator(self):
        if "operator" in self.fixed_fields:
            return self.task.operator if self.task else None
        pk = self.cleaned_data.get("operator")
        if pk:
            return User.objects.get(pk=int(pk))

    def clean(self):
        _ = ugettext
        cleaned_data = super(TaskForm, self).clean()
        if cleaned_data.get("status") in ["2 accepted", "3 in progress", "0 finished"]:
            if not cleaned_data.get("operator"):
                self.add_error("operator", _("With this status, you must set an operator."))
        return cleaned_data

    class Meta:
        model = Task
        exclude = ("samples",)


class ChooseTaskListsForm(forms.Form):
    """Form for the task lists multiple selection list.
    """
    visible_task_lists = forms.MultipleChoiceField(label=capfirst(_("show task lists for")), required=False)

    def __init__(self, user, data=None, **kwargs):
        super(ChooseTaskListsForm, self).__init__(data, **kwargs)
        choices = []
        for department in user.samples_user_details.show_users_from_department.order_by("name").iterator():
            process_from_department = set(process for process in permissions.get_all_addable_physical_process_models().iterkeys()
                                          if process._meta.app_label in settings.MAP_DEPARTMENTS_TO_APP_LABELS.get(department.name))
            choices.append((department.name, form_utils.choices_of_content_types(process_from_department)))
        if len(choices) == 1:
            choices = choices[0][1]
        if not choices:
            choices = (("", 9 * "-"),)
        self.fields["visible_task_lists"].choices = choices
        self.fields["visible_task_lists"].initial = [content_type.id for content_type
                                                     in user.samples_user_details.visible_task_lists.iterator()]
        self.fields["visible_task_lists"].widget.attrs["size"] = "15"


class TaskForTemplate(object):
    """Class for preparing the tasks for the show template.
    """
    def __init__(self, task, user):
        self.task = task
        self.samples = [sample if (sample.topic and not sample.topic.confidential)
                        or (permissions.has_permission_to_fully_view_sample(user, sample) or
                            permissions.has_permission_to_add_edit_physical_process(user, self.task.finished_process,
                                                                                    self.task.process_class.model_class()))
                        else _("confidential sample") for sample in self.task.samples.all()]
        self.user_can_edit = user == self.task.customer or \
            permissions.has_permission_to_add_physical_process(user, task.process_class.model_class())
        self.user_can_see_everything = self.user_can_edit or \
            all([permissions.has_permission_to_fully_view_sample(user, sample) for sample in self.task.samples.all()])
        self.user_can_delete = user == self.task.customer


def save_to_database(task_form, samples_form, old_task):
    """Saves the data for a task into the database.  All validation checks
    must have done before calling this function.

    :Parameters:
      - `task_form`: a bound and valid task form
      - `samples_form`: a bound and valid samples form iff we create a new
        task, or an unbound samples form
      - `old_task`: the old task instance, which is ``None`` if we newly create
        one

    :type task_form: `TaskForm`
    :type samples_form: `SamplesForm`
    :type old_task: `Task`

    :Returns:
     the saved task database object.

    :rtype: `samples.models.Task`
    """
    task = task_form.save()
    if samples_form.is_bound:
        task.samples = samples_form.cleaned_data["sample_list"]
    if old_task and task.operator and old_task.operator != task.operator:
        task.operator.my_samples.add(*task.samples.all())
    return task


@login_required
def edit(request, task_id):
    """Edit or create a task.

    :Parameters:
      - `request`: the current HTTP Request object
      - `task_id`: number of the task to be edited.  If this is
        ``None``, create a new one.

    :type request: ``HttpRequest``
    :type task_id: unicode

    :Returns:
      the HTTP response object

    :rtype: ``HttpResponse``
    """
    task = get_object_or_404(Task, id=utils.convert_id_to_int(task_id)) if task_id else None
    user = request.user
    if task and user != task.customer:
        permissions.assert_can_add_physical_process(request.user, task.process_class.model_class())
    preset_sample = utils.extract_preset_sample(request) if not task_id else None
    if request.method == "POST":
        task_form = TaskForm(user, request.POST, instance=task)
        samples_form = SamplesForm(user, preset_sample, task, request.POST)
        if task_id:
            old_task = copy.copy(task)
            old_samples = set(task.samples.all())
        if task_form.is_valid() and (not samples_form.is_bound or samples_form.is_valid()):
            task = save_to_database(task_form, samples_form, old_task=old_task if task_id else None)
            if task_id:
                edit_description = {"important": True, "description": ""}
                if old_task.status != task.status:
                    edit_description["description"] += \
                        _("* Status is now “{new_status}”.\n").format(new_status=task.get_status_display())
                if old_task.priority != task.priority:
                    edit_description["description"] += \
                        _("* Priority is now “{new_priority}̣”.\n").format(new_priority=task.get_priority_display())
                if old_task.finished_process != task.finished_process:
                    edit_description["description"] += _("* Connected process.\n")
                if old_task.operator != task.operator:
                    if task.operator:
                        edit_description["description"] += _("* Operator is now {operator}.\n").format(
                            operator=common_utils.get_really_full_name(task.operator))
                    else:
                        edit_description["description"] += _("* No operator is set anymore.\n")
                if old_samples != set(task.samples.all()):
                    edit_description["description"] += "* {0}.\n".format(utils.capitalize_first_letter(_("samples")))
                if old_task.comments != task.comments:
                    edit_description["description"] += "* {0}.\n".format(utils.capitalize_first_letter(_("comments")))
            else:
                edit_description = None
            feed_utils.Reporter(request.user).report_task(task, edit_description)
            message = _("Task was {verb} successfully.").format(verb=_("edited") if task_id else _("added"))
            return utils.successful_response(request, message, "samples.views.task_lists.show")
    else:
        samples_form = SamplesForm(user, preset_sample, task)
        initial = {}
        if "process_class" in request.GET:
            initial["process_class"] = request.GET["process_class"]
        task_form = TaskForm(request.user, instance=task, initial=initial)
    title = _("Edit task") if task else _("Add task")
    return render_to_response("samples/edit_task.html", {"title": title,
                                                         "task": task_form,
                                                         "samples": samples_form},
                              context_instance=RequestContext(request))

@login_required
def show(request):
    """Shows the task lists the user wants to see.
    It also provides the multiple choice list to select the task lists
    for the user.

    :Paramerters:
     - `request`: the current HTTP Request object

    :Returns:
      the HTTP response object

    :rtype: ``HttpResponse``
    """
    if request.method == "POST":
        choose_task_lists_form = ChooseTaskListsForm(request.user, request.POST)
        if choose_task_lists_form.is_valid():
            request.user.samples_user_details.visible_task_lists = \
                [ContentType.objects.get_for_id(int(id_))
                 for id_ in choose_task_lists_form.cleaned_data["visible_task_lists"]]
            # In order to have a GET instead of a POST as the last request
            return utils.successful_response(request, view=show)
    else:
        choose_task_lists_form = ChooseTaskListsForm(request.user)
    one_week_ago = datetime.datetime.now() - datetime.timedelta(weeks=1)
    task_lists = {}
    for process_class in request.user.samples_user_details.visible_task_lists.all():
        active_tasks = process_class.tasks.order_by("-status", "priority", "last_modified"). \
            exclude(Q(status="0 finished") & Q(last_modified__lt=one_week_ago))
        task_lists[process_class] = [TaskForTemplate(task, request.user) for task in active_tasks]
    task_list_for_department = {}
    for key, values in task_lists.iteritems():
        # FixMe: it is possible that some processes are in more then one department available
        # maybe we need a better way to determine the department
        if not key.department.all()[0].name in task_list_for_department:
            task_list_for_department[key.department.all()[0].name] = {}
        task_list_for_department[key.department.all()[0].name].update({key: values})
    return render_to_response("samples/task_lists.html", {"title": _("Task lists"),
                                                          "chose_task_lists": choose_task_lists_form,
                                                          "task_lists": task_list_for_department},
                              context_instance=RequestContext(request))


@login_required
@require_http_methods(["POST"])
def remove(request, task_id):
    """Deletes a task from the database.

    :Paramerters:
     - `request`: the current HTTP Request object
     - `task_id`: the id from the task, which has to be deleted

    :Return:
      the HTTP response object

    :rtype: ``HttpResponse``
    """
    task = get_object_or_404(Task, id=utils.convert_id_to_int(task_id))
    if task.customer != request.user:
        raise permissions.PermissionError(request.user, _("You are not the customer of this task."))
    feed_utils.Reporter(request.user).report_removed_task(task)
    task.delete()
    return utils.successful_response(request, _("The task was successfully removed."), show)<|MERGE_RESOLUTION|>--- conflicted
+++ resolved
@@ -29,10 +29,7 @@
 from samples.models import Process, Task
 from samples.views import utils, feed_utils, form_utils
 from samples import permissions
-<<<<<<< HEAD
 from django.conf import settings
-=======
->>>>>>> 216b4630
 
 
 class SamplesForm(forms.Form):
