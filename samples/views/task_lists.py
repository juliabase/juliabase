--- conflicted
+++ resolved
@@ -186,11 +186,7 @@
     def __init__(self, user, data=None, **kwargs):
         super(ChooseTaskListsForm, self).__init__(data, **kwargs)
         choices = []
-<<<<<<< HEAD
-        for department in user.samples_user_details.show_users_from_departments.order_by("name").iterator():
-=======
-        for department in user.samples_user_details.show_users_from_department.iterator():
->>>>>>> 1fd86569
+        for department in user.samples_user_details.show_users_from_departments.iterator():
             process_from_department = set(process for process in permissions.get_all_addable_physical_process_models().keys()
                                           if process._meta.app_label ==
                                           settings.DEPARTMENTS_TO_APP_LABELS.get(department.name))
