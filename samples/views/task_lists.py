--- conflicted
+++ resolved
@@ -187,13 +187,9 @@
         super(ChooseTaskListsForm, self).__init__(data, **kwargs)
         choices = []
         for department in user.samples_user_details.show_users_from_department.order_by("name").iterator():
-<<<<<<< HEAD
-            process_from_department = set(process for process in permissions.get_all_addable_physical_process_models().iterkeys()
-                                          if process._meta.app_label in settings.MAP_DEPARTMENTS_TO_APP_LABELS.get(department.name))
-=======
             process_from_department = set(process for process in permissions.get_all_addable_physical_process_models().keys()
-                                          if ContentType.objects.get_for_model(process) in department.processes.all())
->>>>>>> a208c052
+                                          if process._meta.app_label in
+                                          settings.MAP_DEPARTMENTS_TO_APP_LABELS.get(department.name))
             choices.append((department.name, form_utils.choices_of_content_types(process_from_department)))
         if len(choices) == 1:
             choices = choices[0][1]
