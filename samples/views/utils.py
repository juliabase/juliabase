#!/usr/bin/env python
# -*- coding: utf-8 -*-

u"""General helper functions for the views.  Try to avoid using it outside the
views package.  All symbols from `shared_utils` are also available here.  So
`shared_utils` should be useful only for the Remote Client.
"""

from __future__ import absolute_import

import re, string, datetime, json
from django.http import Http404, HttpResponse
from django.core.cache import cache
from django.utils.encoding import iri_to_uri
from django.utils.translation import ugettext as _
from functools import update_wrapper
from django.template import Context, RequestContext
from django.shortcuts import render_to_response
import django.core.urlresolvers
import chantal_common.utils
from samples import models, permissions
from samples.views.shared_utils import *


old_sample_name_pattern = re.compile(r"\d\d[BVHLCSXWN]-\d{3,4}([-A-Za-z_/][-A-Za-z_/0-9#]*)?$")
new_sample_name_pattern = re.compile(r"\d\d-([A-Z]{2}\d{,2}|[A-Z]{3}\d?|[A-Z]{4})-[-A-Za-z_/0-9#]+$")
provisional_sample_name_pattern = re.compile(r"\*(?P<id>\d+)")
def sample_name_format(name):
    u"""Determines which sample name format the given name has.

    :Parameters:
      - `name`: the sample name

    :type name: unicode

    :Return:
      ``"old"`` if the sample name is of the old format, ``"new"`` if it is of
      the new format (i.e. not derived from a deposition number), and
      ``"provisional"`` if it is a provisional sample name.  ``None`` if the
      name had no valid format.

    :rtype: str or ``NoneType``.
    """
    if old_sample_name_pattern.match(name):
        return "old"
    elif new_sample_name_pattern.match(name):
        return "new"
    elif provisional_sample_name_pattern.match(name):
        return "provisional"


def get_sample(sample_name):
    u"""Lookup a sample by name.  You may also give an alias.  If more than one
    sample is found (can only happen via aliases), it returns a list.  Matching
    is exact.

    :Parameters:
      - `sample_name`: the name or alias of the sample

    :type sample_name: unicode

    :Return:
      the found sample.  If more than one sample was found, a list of them.  If
      none was found, ``None``.

    :rtype: `models.Sample`, list of `models.Sample`, or ``NoneType``
    """
    try:
        sample = models.Sample.objects.get(name=sample_name)
    except models.Sample.DoesNotExist:
        aliases = [alias.sample for alias in models.SampleAlias.objects.filter(name=sample_name)]
        if len(aliases) == 1:
            return aliases[0]
        return aliases or None
    else:
        return sample


def does_sample_exist(sample_name):
    u"""Returns ``True`` if the sample name exists in the database.

    :Parameters:
      - `sample_name`: the name or alias of the sample

    :type sample_name: unicode

    :Return:
      whether a sample with this name exists

    :rtype: bool
    """
    return models.Sample.objects.filter(name=sample_name).exists() or \
        models.SampleAlias.objects.filter(name=sample_name).exists()


def normalize_sample_name(sample_name):
    """Returns the current name of the sample.

    :Parameters:
      - `sample_name`: the name or alias of the sample

    :type sample_name: unicode

    :Return:
      The current name of the sample.  This is only different from the input if
      you gave an alias.

    :rtype: unicode
    """
    if models.Sample.objects.filter(name=sample_name).exists():
        return sample_name
    try:
        sample_alias = models.SampleAlias.objects.get(name=sample_name)
    except models.SampleAlias.DoesNotExist:
        return
    else:
        return sample_alias.sample.name


<<<<<<< HEAD
class ResultContext(object):
    u"""Contains all info that result processes must know in order to render
    themselves as HTML.  It retrieves all processes, resolve the polymorphism
    (see `PolymorphicModel.actual_instance`), and executes the proper template
    with the proper context dictionary in order to het HTML fragments.  These
    fragments are then collected in a list structure together with other info.

    This list is the final output of this class.  It can be passed to a
    template for creating the whole history of a sample or sample series.

    ``ResultContext`` is specialised in sample *series*, though.  However, it
    is expanded by the child class `ProcessContext`, which is about rendering
    histories of samples themselves.
    """

    def __init__(self, user, sample_series):
        u"""Class constructor.

        :Parameters:
          - `user`: the user that wants to see all the generated HTML
          - `sample_series`: the sample series the history of which is about to
            be generated

        :type user: ``django.contrib.auth.models.User``
        :type sample_series: `models.SampleSeries`
        """
        self.sample_series = sample_series
        self.user = user

    def get_template_context(self, process):
        u"""Generate the complete context that the template of the process
        needs.  The process itself is always part of it; further key/value
        pairs may be added by the process class'
        ``get_additional_template_context`` method – which in turn gets this
        ``ResultContext`` instance as a parameter.

        :Parameters:
          - `process`: the process for which the context dictionary should be
            generated.

        :type process: `models.Process`

        :Return:
          the context dictionary to be passed to the template of this process.

        :rtype: dict
        """
        context_dict = {"process": process}
        if hasattr(process, "get_additional_template_context"):
            context_dict.update(process.get_additional_template_context(self))
        return context_dict

    def digest_process(self, process):
        u"""Return one item for the list of processes, which is later passed to
        the main template for the sample's/sample series' history.  Each item
        is a dictionary which always contains ``"name"``, ``"operator"``,
        ``"timestamp"``, and ``"html_body"``.  The latter contains the result
        of the process rendering.  Additionally, ``"edit_url"``,
        ``"export_url"``, ``"duplicate_url"``, and ``"resplit_url"`` are
        inserted, if the ``get_additional_template_context`` of the process had
        provided them.

        All these things are used in the “outer” part of the history rendering.
        The inner part is the value of ``"html_body"``.

        :Parameters:
          - `process`: the process for which the element for the processes list
            should be generated.

        :type process: `models.Process`

        :Return:
          everything the show-history template needs to know for displaying the
          process.

        :rtype: dict
        """
        process = process.actual_instance
        # FixMe: This can be made clearer with "render_to_string()"
        template = loader.get_template("samples/show_" + camel_case_to_underscores(process.__class__.__name__) + ".html")
        name = unicode(process._meta.verbose_name) if not isinstance(process, models.Result) else process.title
        template_context = self.get_template_context(process)
        context_dict = {"name": name[:1].upper()+name[1:], "operator": process.external_operator or process.operator,
                        "timestamp": process.timestamp, "timestamp_inaccuracy": process.timestamp_inaccuracy,
                        "html_body": template.render(Context(template_context))}
        for key in ["edit_url", "export_url", "duplicate_url", "resplit_url"]:
            if key in template_context:
                context_dict[key] = template_context[key]
        return context_dict

    def collect_processes(self):
        u"""Make a list of all result processes for the sample series.

        :Return:
          a list with all result processes of this sample in chronological
          order.  Every list item is a dictionary with the information
          described in `digest_process`.

        :rtype: list of dict
        """
        results = []
        for result in self.sample_series.results.all():
            results.append(self.digest_process(result))
        return results


=======
>>>>>>> 9efeb5c8
def get_next_deposition_number(letter):
    u"""Find a good next deposition number.  For example, if the last run was
    called “08B-045”, this routine yields “08B-046” (unless the new year has
    begun).

    :Parameters:
      - `letter`: the indentifying letter of the deposition apparatus.  For
        example, it is ``"B"`` for the 6-chamber deposition.

    :type letter: str

    :Return:
      A so-far unused deposition number for the current calendar year for the
      given deposition apparatus.
    """
    prefix = ur"%s%s-" % (datetime.date.today().strftime(u"%y"), letter)
    prefix_length = len(prefix)
    pattern_string = ur"^%s[0-9]+" % re.escape(prefix)
    deposition_numbers = \
        models.Deposition.objects.filter(number__regex=pattern_string).values_list("number", flat=True).iterator()
    try:
        next_number = max(int(deposition_number[prefix_length:]) for deposition_number in deposition_numbers) + 1
    except ValueError, e:
        if e.message != "max() arg is an empty sequence":
            raise
        next_number = 1
    return prefix + u"%03d" % next_number


class AmbiguityException(Exception):
    u"""Exception if a sample lookup leads to more than one matching alias
    (remember that alias names needn't be unique).  It is raised in
    `lookup_sample` and typically caught in Chantal's own middleware.
    """

    def __init__(self, sample_name, samples):
        self.sample_name, self.samples = sample_name, samples


def lookup_sample(sample_name, user, with_clearance=False):
    u"""Looks up the ``sample_name`` in the database (also among the aliases),
    and returns that sample if it was found *and* the current user is allowed
    to view it.  Shortened provisional names like “*2” are also found.  If
    nothing is found or the permissions are not sufficient, it raises an
    exception.

    :Parameters:
      - `sample_name`: name of the sample
      - `user`: the currently logged-in user
      - `with_clearance`: whether also clearances should be serached for and
        returned

    :type sample_name: unicode
    :type user: ``django.contrib.auth.models.User``
    :type with_clearance: bool

    :Return:
      the single found sample; or the sample and the clearance instance if this
      is necessary to view the sample and ``with_clearance=True``

    :rtype: `models.Sample` or `models.Sample`, `models.Clearance`

    :Exceptions:
      - `Http404`: if the sample name could not be found
      - `AmbiguityException`: if more than one matching alias was found
      - `permissions.PermissionError`: if the user is not allowed to view the
        sample
    """
    match = provisional_sample_name_pattern.match(sample_name)
    if match:
        sample_name = "*%05d" % int(match.group("id"))
    sample = get_sample(sample_name)
    if not sample:
        raise Http404(_(u"Sample %s could not be found (neither as an alias).") % sample_name)
    if isinstance(sample, list):
        raise AmbiguityException(sample_name, sample)
    if with_clearance:
        clearance = None
        try:
            permissions.assert_can_fully_view_sample(user, sample)
        except permissions.PermissionError as error:
            try:
                clearance = models.Clearance.objects.get(user=user, sample=sample)
            except models.Clearance.DoesNotExist:
                raise error
        return sample, clearance
    else:
        permissions.assert_can_fully_view_sample(user, sample)
        return sample


def convert_id_to_int(process_id):
    u"""If the user gives a process ID via the browser, it must be converted to
    an integer because this is what's stored in the database.  (Well, actually
    SQL gives a string, too, but that's beside the point.)  This routine
    converts it to a real integer and tests also for validity (not for
    availability in the database).

    FixMe: This should be replaced with a function the gets the database model
    class as an additional parameter and returns the found object.

    :Parameters:
      - `process_id`: the pristine process ID as given via the URL by the user

    :type process_id: str

    :Return:
      the process ID as an integer number

    :rtype: int

    :Exceptions:
      - `Http404`: if the process_id didn't represent an integer number.
    """
    try:
        return int(process_id)
    except ValueError:
        raise Http404(u"Invalid ID: “%s”" % process_id)


# FixMe: Possibly the whole function is superfluous because there is
# "request.GET".
def parse_query_string(request):
    u"""Parses an URL query string.

    :Parameters:
      - `request`: the current HTTP request object

    :type request: ``HttpRequest``

    :Return:
      All found key/value pairs in the query string.  The URL escaping is resolved.

    :rtype: dict mapping unicode to unicode
    """
    # FixMe: Use urlparse.parse_qs() for this
    def decode(string):
        string = string.replace("+", " ")
        string = re.sub('%(..)', lambda match: chr(int(match.group(1), 16)), string)
        return string.decode("utf-8")
    query_string = request.META["QUERY_STRING"] or u""
    items = [item.split("=", 1) for item in query_string.split("&")]
    result = []
    for item in items:
        if len(item) == 1:
            item.append(u"")
        result.append((decode(item[0]), decode(item[1])))
    return dict(result)


def successful_response(request, success_report=None, view=None, kwargs={}, query_string=u"", forced=False,
                        remote_client_response=True):
    u"""After a POST request was successfully processed, there is typically a
    redirect to another page – maybe the main menu, or the page from where the
    add/edit request was started.

    The latter is appended to the URL as a query string with the ``next`` key,
    e.g.::

        /chantal/6-chamber_deposition/08B410/edit/?next=/chantal/samples/08B410a

    This routine generated the proper ``HttpResponse`` object that contains the
    redirection.  It always has HTTP status code 303 (“see other”).

    If the request came from the Chantal Remote Client, the response is a
    pickled ``remote_client_response``.  (Normally, a simple ``True``.)

    :Parameters:
      - `request`: the current HTTP request
      - `success_report`: an optional short success message reported to the
        user on the next view
      - `view`: the view name/function to redirect to; defaults to the main
        menu page (same when ``None`` is given)
      - `kwargs`: group parameters in the URL pattern that have to be filled
      - `query_string`: the *quoted* query string to be appended, without the
        leading ``"?"``
      - `forced`: If ``True``, go to ``view`` even if a “next” URL is
        available.  Defaults to ``False``.  See `bulk_rename.bulk_rename` for
        using this option to generate some sort of nested forwarding.
      - `remote_client_response`: object which is to be sent as a pickled
        response to the remote client; defaults to ``True``.

    :type request: ``HttpRequest``
    :type success_report: unicode
    :type view: str or function
    :type kwargs: dict
    :type query_string: unicode
    :type forced: bool
    :type remote_client_response: ``object``

    :Return:
      the HTTP response object to be returned to the view's caller

    :rtype: ``HttpResponse``
    """
    if is_remote_client(request):
        return respond_to_remote_client(remote_client_response)
    return chantal_common.utils.successful_response(request, success_report, view or "samples.views.main.main_menu", kwargs,
                                                    query_string, forced)


def is_remote_client(request):
    u"""Tests whether the current request was not done by an ordinary browser
    like Firefox or Google Chrome but by the Chantal Remote Client.

    :Parameters:
      - `request`: the current HTTP Request object

    :type request: ``HttpRequest``

    :Returns:
      whether the request was made with the Remote Client

    :rtype: bool
    """
    return request.META.get("HTTP_USER_AGENT", "").startswith("Chantal-Remote")


def respond_to_remote_client(value):
    u"""The communication with the Chantal Remote Client should be done without
    generating HTML pages in order to have better performance.  Thus, all
    responses are Python objects, serialised in JSON notation.

    This views that should be accessed by both the Remote Client and the normal
    users should distinguish between both by using `is_remote_client`.

    :Parameters:
      - `value`: the data to be sent back to the remote client.

    :type value: ``object`` (an arbitrary Python object)

    :Returns:
      the HTTP response object

    :rtype: ``HttpResponse``
    """
    return HttpResponse(json.dumps(value), content_type="application/json; charset=ascii")


def remove_samples_from_my_samples(samples, user_details):
    u"""Remove the given samples from the user's MySamples list

    :Parameters:
      - `samples`: the samples to be removed.  FixMe: How does it react if a
        sample hasn't been in ``my_samples``?
      - `user_details`: details of the user whose MySamples list is affected

    :type samples: list of `models.Sample`
    :type user_details: `models.UserDetails`
    """
    for sample in samples:
        user_details.my_samples.remove(sample)


# FixMe: Assure that every user has a UserDetails by using signals.  Then,
# remove this function and access the user details directly.

def get_profile(user):
    u"""Retrieve the user details for the given user.  If this user hasn't yet
    any record in the ``UserDetails`` table, create one with sane defaults and
    return it.

    :Parameters:
      - `user`: the user the profile of which should be fetched

    :type user: ``django.contrib.auth.models.User``

    :Return:
      the user details (aka profile) for the user

    :rtype: `models.UserDetails`
    """
    try:
        return user.samples_user_details
    except models.UserDetails.DoesNotExist:
        # FixMe: Should be fleshed out with e.g. FZJ homepage data
        user_details = models.UserDetails(user=user)
        user_details.save()
        return user_details


class StructuredSeries(object):
    u"""Helper class to pass sample series data to the main menu template.
    This is *not* a data strcuture for sample series.  It just stores all data
    needed to display a certain sample series to a certain user.  It is used in
    `StructuredTopic` and `build_structured_sample_list`.

    :ivar sample_series: the sample series for which data should be collected
      in this object
    :ivar name: the name of the sample series
    :ivar timestamp: the creation timestamp of the sample series
    :ivar samples: all samples belonging to this sample series, *and* being
      part the list of samples to be processed
    :ivar is_complete: a read-only property.  If ``False``, there are samples
      in the sample series not included into the list because they were missing
      on “My Samples”.  In other words, the user deliberately gets an
      incomplete list of samples and should be informed about it.

    :type sample_series: `models.SampleSeries`
    :type name: unicode
    :type timestamp: ``datetime.datetime``
    :type samples: list of `models.Sample`
    :type is_complete: bool
    """

    def __init__(self, sample_series):
        self.sample_series = sample_series
        self.name = sample_series.name
        self.timestamp = sample_series.timestamp
        self.samples = []
        self.__is_complete = None

    def append(self, sample):
        u"""Adds a sample to this sample series view.

        :Parameters:
          - `sample`: the sample

        :type sample: `models.Sample`
        """
        assert self.__is_complete is None
        self.samples.append(sample)

    @property
    def is_complete(self):
        if self.__is_complete is None:
            sample_series_length = self.sample_series.samples.count()
            assert sample_series_length >= len(self.samples)
            self.__is_complete = sample_series_length == len(self.samples)
        return self.__is_complete


class StructuredTopic(object):
    u"""Class that represents one topic which contains samples and sample
    series, used for `build_structured_sample_list`.

    :ivar topic: the underlying Chantal topic which is represented by this
      instance.

    :ivar samples: the samples of this topic which belong to the “My Samples”
      of the user but which don't belong to any sample series.

    :ivar sample_series: the sample series which belong to this topic and
      which contain “My Samples” of the user.  They themselves contain a list
      of their samples.  See `StructuredSeries` for further information.

    :type topic: ``chantal_common.models.Topic``
    :type samples: list of `models.Sample`
    :type sample_series: list of `StructuredSeries`
    """

    def __init__(self, topic):
        self.topic = topic
        self.samples = []
        self.sample_series = []

    def sort_sample_series(self):
        self.sample_series.sort(key=lambda series: series.timestamp, reverse=True)


def build_structured_sample_list(samples):
    u"""Generate a nested datastructure which contains the given samples in a
    handy way to be layouted in a certain way.  This routine is used for the
    “My Samples” list in the main menu, and for the multiple-selection box for
    samples in various views.  It is a list of `StructuredTopic` at the
    top-level.

    As far as sorting is concerned, all topics are sorted by alphabet, all
    sample series by reverse timestamp of origin, and all samples by name.

    :Parameters:
      - `samples`: the samples to be processed; it doesn't matter if a sample
        occurs twice because this list is made unique first

    :type samples: list of `models.Sample`

    :Return:
      all topics of the user with his series and samples in them, all
      topicless samples; both is sorted

    :rtype: list of `StructuredTopic`, list of `models.Sample`
    """
    structured_series = {}
    structured_topics = {}
    topicless_samples = []
    for sample in sorted(set(samples), key=lambda sample: sample.name):
        containing_series = sample.series.all()
        if containing_series:
            for series in containing_series:
                if series.name not in structured_series:
                    structured_series[series.name] = StructuredSeries(series)
                    topicname = series.topic.name
                    if topicname not in structured_topics:
                        structured_topics[topicname] = StructuredTopic(series.topic)
                    structured_topics[topicname].sample_series.append(structured_series[series.name])
                structured_series[series.name].append(sample)
        elif sample.topic:
            topicname = sample.topic.name
            if topicname not in structured_topics:
                structured_topics[topicname] = StructuredTopic(sample.topic)
            structured_topics[topicname].samples.append(sample)
        else:
            topicless_samples.append(sample)
    structured_topics = sorted(structured_topics.itervalues(),
                                 key=lambda structured_topic: structured_topic.topic.name)
    for structured_topic in structured_topics:
        structured_topic.sort_sample_series()
    return structured_topics, topicless_samples


def extract_preset_sample(request):
    u"""Extract a sample from a query string.  All physical processes as well
    as result processes may have an optional parameter in the query string,
    namely the sample to which they should be applied (results even a sample
    series, too).  If such a parameter is present, the given sample – if
    existing – must be added to the list of selectable samples, and it must be
    the initially marked sample.

    This routine is used in all views for creating physical processes.  It is
    not used for result processes because they need a given sample *series*,
    too, and this would have been over-generalisation.

    This routine extracts the sample name from the query string and returns the
    sample.  If nothing was given or the sample non-existing, it returns
    ``None``.

    :Parameters:
      - `request`: the current HTTP Request object

    :type request: ``HttpRequest``

    :Returns:
      the sample given in the query string, if any

    :rtype: `models.Sample` or ``NoneType``
    """
    query_string_dict = parse_query_string(request)
    if "sample" in query_string_dict:
        try:
            return models.Sample.objects.get(name=query_string_dict["sample"])
        except models.Sample.DoesNotExist:
            pass


def format_enumeration(items):
    u"""Generates a pretty-printed enumeration of all given names.  For
    example, if the list contains ``["a", "b", "c"]``, it yields ``"a, b, and
    c"``.

    :Parameters:
      - `items`: iterable of names to be put into the enumeration

    :type items: iterable of unicode

    :Return:
      human-friendly enumeration of all names

    :rtype: unicode
    """
    items = sorted(unicode(item) for item in items)
    if len(items) > 2:
        return _(u", ").join(items[:-1]) + _(u", and ") + items[-1]
    elif len(items) == 2:
        return _(u" and ").join(items)
    else:
        return u"".join(items)


def digest_process(process, user, local_context={}):
    u"""Convert a process to a process context.  This conversion extracts the
    relevant information of the process and saves it in a form which can easily
    be processed in a template.

    :Parameters:
      - `process`: the process to be digest
      - `user`: current user
      - `local_context`: the local sample context; currently, this is only
        relevant to ``SampleSplit``, see ``SampleSplit.get_cache_key``.

    :type process: `models.Process`
    :type user: ``django.contrib.auth.models.User``
    :type local_context: dict mapping str to ``object``

    :Return:
      the process context of the given process

    :rtype: dict mapping str to ``object``
    """
    process = process.find_actual_instance()
    cache_key = process.get_cache_key(models.get_user_settings_hash(user), local_context)
    cached_context = cache.get(cache_key) if cache_key else None
    if cached_context is None:
        process_context = process.get_context_for_user(user, local_context)
        if cache_key:
            cache.set(cache_key, process_context)
            process.append_cache_key(cache_key)
    else:
        cached_context.update(local_context)
        process_context = process.get_context_for_user(user, cached_context)
    return process_context<|MERGE_RESOLUTION|>--- conflicted
+++ resolved
@@ -117,7 +117,6 @@
         return sample_alias.sample.name
 
 
-<<<<<<< HEAD
 class ResultContext(object):
     u"""Contains all info that result processes must know in order to render
     themselves as HTML.  It retrieves all processes, resolve the polymorphism
@@ -224,8 +223,6 @@
         return results
 
 
-=======
->>>>>>> 9efeb5c8
 def get_next_deposition_number(letter):
     u"""Find a good next deposition number.  For example, if the last run was
     called “08B-045”, this routine yields “08B-046” (unless the new year has
