--- conflicted
+++ resolved
@@ -117,115 +117,6 @@
         return sample_alias.sample.name
 
 
-<<<<<<< HEAD
-class ResultContext(object):
-    u"""Contains all info that result processes must know in order to render
-    themselves as HTML.  It retrieves all processes, resolve the polymorphism
-    (see `PolymorphicModel.actual_instance`), and executes the proper template
-    with the proper context dictionary in order to het HTML fragments.  These
-    fragments are then collected in a list structure together with other info.
-
-    This list is the final output of this class.  It can be passed to a
-    template for creating the whole history of a sample or sample series.
-
-    ``ResultContext`` is specialised in sample *series*, though.  However, it
-    is expanded by the child class `ProcessContext`, which is about rendering
-    histories of samples themselves.
-    """
-
-    def __init__(self, user, sample_series):
-        u"""Class constructor.
-
-        :Parameters:
-          - `user`: the user that wants to see all the generated HTML
-          - `sample_series`: the sample series the history of which is about to
-            be generated
-
-        :type user: ``django.contrib.auth.models.User``
-        :type sample_series: `models.SampleSeries`
-        """
-        self.sample_series = sample_series
-        self.user = user
-
-    def get_template_context(self, process):
-        u"""Generate the complete context that the template of the process
-        needs.  The process itself is always part of it; further key/value
-        pairs may be added by the process class'
-        ``get_additional_template_context`` method – which in turn gets this
-        ``ResultContext`` instance as a parameter.
-
-        :Parameters:
-          - `process`: the process for which the context dictionary should be
-            generated.
-
-        :type process: `models.Process`
-
-        :Return:
-          the context dictionary to be passed to the template of this process.
-
-        :rtype: dict
-        """
-        context_dict = {"process": process}
-        if hasattr(process, "get_additional_template_context"):
-            context_dict.update(process.get_additional_template_context(self))
-        return context_dict
-
-    def digest_process(self, process):
-        u"""Return one item for the list of processes, which is later passed to
-        the main template for the sample's/sample series' history.  Each item
-        is a dictionary which always contains ``"name"``, ``"operator"``,
-        ``"timestamp"``, and ``"html_body"``.  The latter contains the result
-        of the process rendering.  Additionally, ``"edit_url"``,
-        ``"export_url"``, ``"duplicate_url"``, and ``"resplit_url"`` are
-        inserted, if the ``get_additional_template_context`` of the process had
-        provided them.
-
-        All these things are used in the “outer” part of the history rendering.
-        The inner part is the value of ``"html_body"``.
-
-        :Parameters:
-          - `process`: the process for which the element for the processes list
-            should be generated.
-
-        :type process: `models.Process`
-
-        :Return:
-          everything the show-history template needs to know for displaying the
-          process.
-
-        :rtype: dict
-        """
-        process = process.actual_instance
-        # FixMe: This can be made clearer with "render_to_string()"
-        template = loader.get_template("samples/show_" + camel_case_to_underscores(process.__class__.__name__) + ".html")
-        name = unicode(process._meta.verbose_name) if not isinstance(process, models.Result) else process.title
-        template_context = self.get_template_context(process)
-        context_dict = {"name": name[:1].upper()+name[1:], "operator": process.external_operator or process.operator,
-                        "timestamp": process.timestamp, "timestamp_inaccuracy": process.timestamp_inaccuracy,
-                        "html_body": template.render(Context(template_context))}
-        for key in ["edit_url", "export_url", "duplicate_url", "resplit_url"]:
-            if key in template_context:
-                context_dict[key] = template_context[key]
-        return context_dict
-
-    def collect_processes(self):
-        u"""Make a list of all result processes for the sample series.
-
-        :Return:
-          a list with all result processes of this sample in chronological
-          order.  Every list item is a dictionary with the information
-          described in `digest_process`.
-
-        :rtype: list of dict
-        """
-        results = []
-        for result in self.sample_series.results.all():
-            results.append(self.digest_process(result))
-        return results
-
-
-=======
->>>>>>> 9efeb5c8
 def get_next_deposition_number(letter):
     u"""Find a good next deposition number.  For example, if the last run was
     called “08B-045”, this routine yields “08B-046” (unless the new year has
