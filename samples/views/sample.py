--- conflicted
+++ resolved
@@ -304,19 +304,6 @@
             for external_operator in user.external_contacts.all():
                 self.fields["substrate_originator"].choices.append((external_operator.pk, external_operator.name))
             self.fields["substrate_originator"].required = True
-<<<<<<< HEAD
-        self.user = user        
-        if user.has_perm("samples.clean_substrates"): 
-            try:
-                initial = models.SampleAlias.objects.latest("name").__str__()                 
-            except:
-                initial = u"0000000"      
-            initial = time.strftime(u"%yN-") + ("%03d" % (int(initial[4:]) + 1) )     
-            self.fields["cleaning_number"] = forms.CharField(label=_(u"Cleaning number"), max_length=7, 
-                                                             required=False, initial=initial) 
-            self.fields["number_of_samples"].initial = 25       
-             
-=======
         self.user = user
         self.can_clean_substrates = user.has_perm("samples.clean_substrates")
         if self.can_clean_substrates:
@@ -327,7 +314,6 @@
                 if old_cleaning_numbers else 1
             self.fields["cleaning_number"].initial = "{0}N-{1:03}".format(current_year, next_cleaning_number)
             self.fields["number_of_samples"].initial = 25
->>>>>>> a83921b1
 
     def clean_timestamp(self):
         u"""Forbid timestamps that are in the future.
