# This file is part of JuliaBase, see http://www.juliabase.org.
# Copyright © 2008–2022 Forschungszentrum Jülich GmbH, Jülich, Germany
#
# This program is free software: you can redistribute it and/or modify it under
# the terms of the GNU Affero General Public License as published by the Free
# Software Foundation, either version 3 of the License, or (at your option) any
# later version.
#
# This program is distributed in the hope that it will be useful, but WITHOUT
# ANY WARRANTY; without even the implied warranty of MERCHANTABILITY or FITNESS
# FOR A PARTICULAR PURPOSE.  See the GNU Affero General Public License for more
# details.
#
# You should have received a copy of the GNU Affero General Public License
# along with this program.  If not, see <http://www.gnu.org/licenses/>.


"""Views for editing and creating results (aka result processes).
"""
# FixMe: The save_to_database function triggers a signal in institute when a
# new result process is connected to a sample.  If you want to change the
# behavior of this function, keep in mind that you have to check the signal for
# modification purposes.

import os, datetime, subprocess, itertools
from io import BytesIO
from functools import partial
from django.conf import settings
from django.contrib.auth.decorators import login_required
from django.db.models import Q
import django.utils.timezone
from django.http import HttpResponse
from django.shortcuts import render, get_object_or_404
from django.utils.translation import gettext_lazy as _, gettext, pgettext_lazy
from django.utils.text import capfirst
from django.forms.utils import ValidationError
import django.forms as forms
from jb_common.utils.base import static_response, get_cached_bytes_stream, help_link
import jb_common.utils.base
import jb_common.utils.blobs
from samples import models, permissions
import samples.utils.views as utils


def save_image_file(image_data, index, result, related_data_form):
    """Saves an uploaded image file stream to its final destination in the blob
    store.  If the given result has already an image connected with it, it is
    removed first.

    The “type” field in the “attachments” of ``result`` is set according to the
    uploaded image type, and the result process is saved.

    :param image_data: the file-like object which contains the uploaded data
        stream
    :param int index: the index of the image (index of the attachement)
    :param result: The result object for which the image was uploaded.  It is
        necessary that it contains the correct primary key.
    :param related_data_form: A bound form with the image filename that was
        uploaded.  This is only needed for dumping error messages into it if
        something went wrong.

    :type image_data: ``django.core.files.uploadedfile.UploadedFile``
    :type result: `models.Result`
    :type related_data_form: `RelatedDataForm`
    """
    image_path = result.get_image_locations(index)["image_file"]
    attachment = result.attachment[index]
    for i, chunk in enumerate(image_data.chunks()):
        if i == 0:
            if chunk.startswith(b"\211PNG\r\n\032\n"):
                new_image_type = "png"
            elif chunk.startswith(b"\xff\xd8\xff"):
                new_image_type = "jpeg"
            elif chunk.startswith(b"%PDF"):
                new_image_type = "pdf"
            else:
                related_data_form.add_error("image_file", ValidationError(
                    _("Invalid file format.  Only PDF, PNG, and JPEG are allowed."), code="invalid"))
                return
            if attachment["type"] != "none" and new_image_type != attachment["type"]:
                jb_common.utils.blobs.storage.unlink(image_path)
            attachment["type"] = new_image_type
            destination = jb_common.utils.blobs.storage.open(image_path, "w")
        destination.write(chunk)
    destination.close()
    result.save()


class ResultForm(utils.ProcessForm):
<<<<<<< HEAD
    """Model form for a result process.  Note that I exclude fields because
    they are dealt with explicitly.
=======
    """Model form for a result process.
>>>>>>> 031bcc2f
    """
    class Meta:
        model = models.Result
        exclude = ("attachments", "quantities_and_values")

    def __init__(self, user, *args, **kwargs):
        super().__init__(user, *args, **kwargs)
        self.fields["comments"].required = True
        self.fields["title"].widget.attrs["size"] = 40


class RelatedDataForm(forms.Form):
    """Form for samples, sample series, and the image connected with this
    result process.  Since all these things are not part of the result process
    model itself, they are in a form of its own.
    """
    samples = utils.MultipleSamplesField(label=capfirst(_("samples")), required=False)
    sample_series = forms.ModelMultipleChoiceField(label=capfirst(pgettext_lazy("plural", "sample series")), queryset=None,
                                                   required=False)
    image_file = forms.FileField(label=capfirst(_("image file")), required=False)

    def __init__(self, user, query_string_dict, old_result, data=None, files=None, **kwargs):
        """I have to initialise a couple of things here in
        a non-trivial way.

        The most complicated thing is to find all sample series electable for
        the result.  Note that the current query will probably find too many
        electable sample series, but unallowed series will be rejected by
        `clean` anyway.
        """
        super().__init__(data, files, **kwargs)
        self.old_relationships = set(old_result.samples.all()) | set(old_result.sample_series.all()) if old_result else set()
        self.user = user
        now = django.utils.timezone.now() + datetime.timedelta(seconds=5)
        three_months_ago = now - datetime.timedelta(days=90)
        samples = user.my_samples.all()
        important_samples = set()
        if old_result:
            important_samples.update(old_result.samples.all())
            self.fields["sample_series"].queryset = \
                models.SampleSeries.objects.filter(
                Q(samples__watchers=user) | (Q(currently_responsible_person=user) &
                                              Q(timestamp__range=(three_months_ago, now)))
                | Q(pk__in=old_result.sample_series.values_list("pk", flat=True))).distinct()
            self.fields["samples"].initial = list(old_result.samples.values_list("pk", flat=True))
            self.fields["sample_series"].initial = list(old_result.sample_series.values_list("pk", flat=True))
        else:
            if "sample" in query_string_dict:
                preset_sample = get_object_or_404(models.Sample, name=query_string_dict["sample"])
                self.fields["samples"].initial = [preset_sample.pk]
                important_samples.add(preset_sample)
            self.fields["sample_series"].queryset = \
                models.SampleSeries.objects.filter(Q(samples__watchers=user) |
                                                   (Q(currently_responsible_person=user) &
                                                     Q(timestamp__range=(three_months_ago, now)))
                                                   | Q(name=query_string_dict.get("sample_series", ""))).distinct()
            if "sample_series" in query_string_dict:
                self.fields["sample_series"].initial = \
                    [get_object_or_404(models.SampleSeries, name=query_string_dict["sample_series"])]
        self.fields["samples"].set_samples(user, samples, important_samples)
        self.fields["samples"].widget.attrs.update({"size": "17", "style": "vertical-align: top"})

    def clean(self):
        """Global clean method for the related data.  I check whether at least
        one sample or sample series was selected, and whether the user is
        allowed to add results to the selected objects.
        """
        cleaned_data = super().clean()
        samples = cleaned_data.get("samples")
        sample_series = cleaned_data.get("sample_series")
        if samples is not None and sample_series is not None:
            for sample_or_series in set(list(samples) + list(sample_series)) - self.old_relationships:
                if not permissions.has_permission_to_add_result_process(self.user, sample_or_series):
                    self.add_error(None, ValidationError(
                        _("You don't have the permission to add the result to all selected samples/series."),
                        code="forbidden"))
            if not samples and not sample_series:
                self.add_error(None, ValidationError(_("You must select at least one samples/series."), code="required"))
        return cleaned_data


class DimensionsForm(forms.Form):
    """Model form for the number of quantities and values per quantity in the
    result values table.  In other words, it is the number or columns
    (``number_of_quantities``) and the number or rows (``number_of_values``) in
    this table.

    This form class is also used for the hidden ``previous_dimensions_form``.
    It contains the values set *before* the user made his input.  Thus, one can
    decide easily whether the user has changed something, plus one can easily
    read-in the table value given by the user.  (The table had the previous
    dimensions after all.)
    """
    number_of_quantities = forms.IntegerField(label=_("Number of quantities"), min_value=0, max_value=100)
    number_of_values = forms.IntegerField(label=_("Number of values"), min_value=0, max_value=100)

    def __init__(self, *args, **kwargs):
        super().__init__(*args, **kwargs)
        self.fields["number_of_quantities"].widget.attrs.update({"size": 1, "style": "text-align: center"})
        self.fields["number_of_values"].widget.attrs.update({"size": 1, "style": "text-align: center"})

    def clean(self):
        """If one of the two dimensions is set to zero, the other is set to
        zero, too.
        """
        cleaned_data = super().clean()
        if "number_of_quantities" in cleaned_data and "number_of_values" in cleaned_data:
            if cleaned_data["number_of_quantities"] == 0 or cleaned_data["number_of_values"] == 0:
                cleaned_data["number_of_quantities"] = cleaned_data["number_of_values"] = 0
        return cleaned_data


class QuantityForm(forms.Form):
    """Form for one quantity field (i.e., one heading in the result values table).
    All HTML entities in it are immediately converted to their Unicode pendant
    (i.e., the conversion is not delayed until display, as with Markdown
    content).  Furthermore, all whitespace is normalised.
    """
    quantity = forms.CharField(label=_("Quantity name"), max_length=50)

    def __init__(self, *args, **kwargs):
        super().__init__(*args, **kwargs)
        self.fields["quantity"].widget.attrs.update({"size": 10, "style": "font-weight: bold; text-align: center"})

    def clean_quantity(self):
        quantity = " ".join(self.cleaned_data["quantity"].split())
        return jb_common.utils.base.substitute_html_entities(quantity)


class ValueForm(forms.Form):
    """Form for one value entry in the result values table.  Note that this is a
    pure string field and not a number field, so you may enter whatever you
    like here.  Whitespace is not normalised, and no other conversion takes
    place.
    """
    value = forms.CharField(label=_("Value"), max_length=50, required=False)

    def __init__(self, *args, **kwargs):
        super().__init__(*args, **kwargs)
        self.fields["value"].widget.attrs.update({"size": 10})


class AttachmentForm(forms.Form):
    """Form for one attachment.
    """
    image_file = forms.FileField(label=capfirst(_("image file")), required=False)
    description = forms.CharField(label=capfirst(_("description")))


class FormSet:
    """Class for holding all forms of the result views, and for all methods
    working on these forms.  The main advantage of putting all this into a big
    class is to avoid long parameter and return tuples because one can use
    instance attributes instead.

    :ivar result: the result to be edited.  If it is ``None``, we create a new
      one.  This is very important because testing ``result`` is the only way
      to distinguish between editing or creating.

    :ivar result_form: the form with the result process

    :ivar related_data_form: the form with all samples and sample series the
      result should be connected with

    :ivar dimensions_form: the form with the number of columns and rows in the
      result values table

    :ivar previous_dimonesions_form: the form with the number of columns and
      rows from the previous view, in order to see whether they were changed

    :ivar quantity_forms: The (mostly) bound forms of quantities (the column
      heads in the table).  Those that are newly added are unbound.  (In case
      of a GET method, all are unbound of course.)

    :ivar value_form_lists: The (mostly) bound forms of result values in the
      table.  Those that are newly added are unbound.  The outer list are the
      rows, the inner the cells in each row.  (In case of a GET method, all are
      unbound of course.)

    :ivar edit_description_form: the bound form with the edit description if
      we're editing an existing result, and ``None`` otherwise

    :type result: `samples.models.Result` or NoneType
    :type result_form: `ResultForm`
    :type related_data_form: `RelatedDataForm`
    :type dimensions_form: `DimensionsForm`
    :type previous_dimensions_form: `DimensionsForm`
    :type quantity_forms: list of `QuantityForm`
    :type value_form_lists: list of list of `ValueForm`
    :type edit_description_form: `samples.utils.views.EditDescriptionForm`
        or NoneType
    """

    def __init__(self, request, process_id):
        """Class constructor.

        :param request: the current HTTP Request object
        :param process_id: the ID of the result to be edited; ``None`` if we
            create a new one

        :type request: HttpRequest
        :type process_id: str or NoneType
        """
        self.result = get_object_or_404(models.Result, pk=utils.convert_id_to_int(process_id)) if process_id else None
        self.user = request.user
        self.query_string_dict = request.GET if not self.result else None

    def from_database(self):
        """Generate all forms from the database.  This is called when the HTTP
        GET method was sent with the request.
        """
        self.result_form = ResultForm(self.user, instance=self.result)
        self.related_data_form = RelatedDataForm(self.user, self.query_string_dict, self.result)
        self.edit_description_form = utils.EditDescriptionForm() if self.result else None
        if self.result:
            quantities, values = self.result.quantities_and_values
            attachments = self.result.attachments
        else:
            quantities, values = [], []
            attachments = []
        self.dimensions_form = DimensionsForm(initial={"number_of_quantities": len(quantities),
                                                       "number_of_values": len(values)})
        self.quantity_forms = [QuantityForm(initial={"quantity": quantity}, prefix=str(i))
                               for i, quantity in enumerate(quantities)]
        self.value_form_lists = []
        for j, value_list in enumerate(values):
            self.value_form_lists.append([ValueForm(initial={"value": value}, prefix="{0}_{1}".format(i, j))
                                          for i, value in enumerate(value_list)])
        self.attachment_forms = [AttachmentForm(initial={"description": attachment["description"]}, prefix=str(i))
                                 for i, attachtment in enumerate(attachments)]

    def from_post_data(self, post_data, post_files):
        """Generate all forms from the database.  This is called when the HTTP
        POST method was sent with the request.

        :param post_data:  The post data submitted via HTTP.  It is the result
            of ``request.POST``.
        :param post_files: The file data submitted via HTTP.  It is the result
            of ``request.FILES``.

        :type post_data: QueryDict
        :type post_files: django.utils.datastructures.MultiValueDict
        """
        self.result_form = ResultForm(self.user, post_data, instance=self.result)
        self.related_data_form = RelatedDataForm(self.user, self.query_string_dict, self.result, post_data, post_files)
        self.dimensions_form = DimensionsForm(post_data)
        self.previous_dimensions_form = DimensionsForm(post_data, prefix="previous")
        if self.previous_dimensions_form.is_valid():
            found_number_of_quantities = self.previous_dimensions_form.cleaned_data["number_of_quantities"]
            found_number_of_values = self.previous_dimensions_form.cleaned_data["number_of_values"]
        else:
            found_number_of_quantities, found_number_of_values = 0, 0
        if self.dimensions_form.is_valid():
            number_of_quantities = self.dimensions_form.cleaned_data["number_of_quantities"]
            number_of_values = self.dimensions_form.cleaned_data["number_of_values"]
            found_number_of_quantities = min(found_number_of_quantities, number_of_quantities)
            found_number_of_values = min(found_number_of_values, number_of_values)
        else:
            number_of_quantities, number_of_values = found_number_of_quantities, found_number_of_values
        self.quantity_forms = []
        for i in range(number_of_quantities):
            self.quantity_forms.append(
                QuantityForm(post_data, prefix=str(i)) if i < found_number_of_quantities else QuantityForm(prefix=str(i)))
        self.value_form_lists = []
        for j in range(number_of_values):
            values = []
            for i in range(number_of_quantities):
                if i < found_number_of_quantities and j < found_number_of_values:
                    values.append(ValueForm(post_data, prefix="{0}_{1}".format(i, j)))
                else:
                    values.append(ValueForm(prefix="{0}_{1}".format(i, j)))
            self.value_form_lists.append(values)
        self.attachment_forms = []
        for i in itertools.count():
            attachment_form = AttachmentForm(post_data, prefix=str(i))
            if not attachment_form.is_valid():
                print(attachment_form.errors)
                break
            self.attachment_forms.append(attachment_form)
        self.edit_description_form = utils.EditDescriptionForm(post_data) if self.result else None

    def _is_all_valid(self):
        """Test whether all bound forms are valid.  This routine guarantees that
        all ``is_valid()`` methods are called, even if the first tested form is
        already invalid.

        :return:
          whether all forms are valid

        :rtype: bool
        """
        all_valid = self.result_form.is_valid()
        all_valid = self.related_data_form.is_valid() and all_valid
        all_valid = self.dimensions_form.is_valid() and all_valid
        all_valid = self.previous_dimensions_form.is_valid() and all_valid
        all_valid = all([form.is_valid() for form in self.quantity_forms]) and all_valid
        all_valid = all([all([form.is_valid() for form in form_list]) for form_list in self.value_form_lists]) and all_valid
        if self.edit_description_form:
            all_valid = self.edit_description_form.is_valid() and all_valid
        return all_valid

    def _is_referentially_valid(self):
        """Test whether all forms are consistent with each other and with the
        database.  In particular, I test here whether the “important” checkbox
        in marked if the user has added new samples or sample series to the
        result.  I also assure that no two quantities in the result table
        (i.e., the column headings) are the same.

        :return:
          whether all forms are consistent with each other and the database

        :rtype: bool
        """
        referentially_valid = True
        if self.result and self.related_data_form.is_valid() and self.edit_description_form.is_valid():
            old_related_objects = set(self.result.samples.all()) | set(self.result.sample_series.all())
            new_related_objects = set(self.related_data_form.cleaned_data["samples"]) | \
                set(self.related_data_form.cleaned_data["sample_series"])
            if new_related_objects - old_related_objects and not self.edit_description_form.cleaned_data["important"]:
                self.edit_description_form.add_error("important", ValidationError(
                    _("Adding samples or sample series must be marked as important."), code="required"))
                referentially_valid = False
        quantities = set()
        for quantity_form in self.quantity_forms:
            if quantity_form.is_valid():
                quantity = quantity_form.cleaned_data["quantity"]
                if quantity in quantities:
                    quantity_form.add_error("quantity", ValidationError(_("This quantity is already used in this table."),
                                                                        code="invalid"))
                    referentially_valid = False
                else:
                    quantities.add(quantity)
        return referentially_valid

    def _is_structure_changed(self):
        """Check whether the structure was changed by the user, i.e. whether
        the table dimensions were changed.  (In this case, the view has to be
        re-displayed instead of being written to the database.)

        :return:
          whether the dimensions of the result values table were changed

        :rtype: bool
        """
        if self.dimensions_form.is_valid() and self.previous_dimensions_form.is_valid():
            return self.dimensions_form.cleaned_data["number_of_quantities"] != \
                self.previous_dimensions_form.cleaned_data["number_of_quantities"] or \
                self.dimensions_form.cleaned_data["number_of_values"] != \
                self.previous_dimensions_form.cleaned_data["number_of_values"]
        else:
            # In case of doubt, assume that the structure was changed.
            # Actually, this should never happen unless the browser is broken.
            return True

    def compose_quantities_and_values(self):
        """Composes the DB field ``quantities_and_values`` from the form data.  See the
        ``quantities_and_values`` attribute of `samples.models.Result` for
        further information.

        :return:
          the value for ``quantities_and_values``, ready to be saved to the
          database

        :rtype: tuple[list[str], list[list[str]]]
        """
        result = [form.cleaned_data["quantity"] for form in self.quantity_forms], \
            [[form.cleaned_data["value"] for form in form_list] for form_list in self.value_form_lists]
        return result

    def save_to_database(self, post_files):
        """Save the forms to the database.  One peculiarity here is that I
        still check validity on this routine, namely whether the uploaded image
        data is correct.  If it is not, the error is written to the
        ``result_form`` and the result of this routine is ``None``.  I also
        check all other types of validity, and whether the structure was
        changed (i.e., the dimensions of the result values table were changed).

        :param post_files: The file data submitted via HTTP.  It is the result
            of ``request.FILES``.

        :type post_files: django.utils.datastructures.MultiValueDict

        :return:
          the created or updated result instance, or ``None`` if the data
          couldn't yet be written to the database, but the view has to be
          re-displayed

        :rtype: `models.Result` or NoneType
        """
        all_valid = self._is_all_valid()
        referentially_valid = self._is_referentially_valid()
        structure_changed = self._is_structure_changed()
        if all_valid and referentially_valid and not structure_changed:
            # FixMe: Maybe upload file first, and make a successful upload the
            # forth precondition for this branch?
            if self.result:
                result = self.result_form.save()
            else:
                result = self.result_form.save(commit=False)
            result.quantities_and_values = self.compose_quantities_and_values()
            result.save()
            if not self.result:
                self.result_form.save_m2m()
            for i, attachment_form in enumerate(self.attachment_forms):
                save_image_file(post_files[f"{i}-image_file"], i, result, self.related_data_form)
            if self.related_data_form.is_valid():
                result.samples.set(self.related_data_form.cleaned_data["samples"])
                result.sample_series.set(self.related_data_form.cleaned_data["sample_series"])
                return result

    def update_previous_dimensions_form(self):
        """Set the form with the previous dimensions to the currently set
        dimensions.
        """
        self.previous_dimensions_form = DimensionsForm(
            initial={"number_of_quantities": len(self.quantity_forms), "number_of_values": len(self.value_form_lists)},
                     prefix="previous")

    def get_context_dict(self):
        """Retrieve the context dictionary to be passed to the template.  This
        context dictionary contains all forms in an easy-to-use format for the
        template code.

        :return:
          context dictionary

        :rtype: dict mapping str to various types
        """
        return {"result": self.result_form, "related_data": self.related_data_form,
                "edit_description": self.edit_description_form, "dimensions": self.dimensions_form,
                "previous_dimensions": self.previous_dimensions_form, "quantities": self.quantity_forms,
                "value_lists": self.value_form_lists}


@help_link("demo.html#result-process")
@login_required
def edit(request, process_id):
    """View for editing existing results, and for creating new ones.

    :param request: the current HTTP Request object
    :param process_id: the ID of the result process; ``None`` if we're creating
        a new one

    :type request: HttpRequest
    :type process_id: str

    :return:
      the HTTP response object

    :rtype: HttpResponse
    """
    form_set = FormSet(request, process_id)
    if form_set.result:
        permissions.assert_can_edit_result_process(request.user, form_set.result)
    if request.method == "POST":
        form_set.from_post_data(request.POST, request.FILES)
        result = form_set.save_to_database(request.FILES)
        if result:
            utils.Reporter(request.user).report_result_process(
                result, form_set.edit_description_form.cleaned_data if form_set.edit_description_form else None)
            return utils.successful_response(request, json_response=result.pk)
    else:
        form_set.from_database()
    form_set.update_previous_dimensions_form()
    title = _("Edit result") if form_set.result else _("New result")
    context_dict = {"title": title}
    context_dict.update(form_set.get_context_dict())
    return render(request, "samples/edit_result.html", context_dict)


@login_required
def show(request, process_id):
    """Shows a particular result process.  The main purpose of this view is to
    be able to visit a result directly from a feed entry about a new/edited
    result.

    :param request: the current HTTP Request object
    :param process_id: the database ID of the result to show

    :type request: HttpRequest
    :type process_id: str

    :return:
      the HTTP response object

    :rtype: HttpResponse
    """
    result = get_object_or_404(models.Result, pk=utils.convert_id_to_int(process_id))
    permissions.assert_can_view_result_process(request.user, result)
    if jb_common.utils.base.is_json_requested(request):
        return jb_common.utils.base.respond_in_json(result.get_data())
    template_context = {"title": _("Result “{title}”").format(title=result.title), "result": result,
                        "samples": result.samples.all(), "sample_series": result.sample_series.all()}
    template_context.update(utils.digest_process(result, request.user))
    return render(request, "samples/show_single_result.html", template_context)


@login_required
def show_image(request, process_id, index):
    """Shows a particular result image.  Although its response is an image
    rather than an HTML file, it is served by Django in order to enforce user
    permissions.

    :param request: the current HTTP Request object
    :param process_id: the database ID of the result to show
    :param str index: attachment index of the image

    :type request: HttpRequest
    :type process_id: str

    :return:
      the HTTP response object with the image

    :rtype: HttpResponse
    """
    result = get_object_or_404(models.Result, pk=utils.convert_id_to_int(process_id))
    permissions.assert_can_view_result_process(request.user, result)
    image_locations = result.get_image_locations(int(index))
    return static_response(jb_common.utils.blobs.storage.open(image_locations["image_file"]),
                           image_locations["sluggified_filename"])


def generate_thumbnail(image_filename):
    image_file = jb_common.utils.blobs.storage.export(image_filename)
    image_type = image_filename.rpartition(".")[2]
    content = subprocess.check_output(["convert", image_file + ("[0]" if image_type == "pdf" else ""),
                                       "-resize", "{0}x{0}".format(settings.THUMBNAIL_WIDTH), "png:-"])
    os.unlink(image_file)
    return BytesIO(content)


@login_required
def show_thumbnail(request, process_id, index):
    """Shows the thumnail of a particular result image.  Although its response
    is an image rather than an HTML file, it is served by Django in order to
    enforce user permissions.

    :param request: the current HTTP Request object
    :param process_id: the database ID of the result to show
    :param str index: attachment index of the image

    :type request: HttpRequest
    :type process_id: str

    :return:
      the HTTP response object with the thumbnail image

    :rtype: HttpResponse
    """
    result = get_object_or_404(models.Result, pk=utils.convert_id_to_int(process_id))
    permissions.assert_can_view_result_process(request.user, result)
    image_locations = result.get_image_locations(int(index))
    image_filename = image_locations["image_file"]
    thumbnail_file = image_locations["thumbnail_file"]
    stream = get_cached_bytes_stream(thumbnail_file, partial(generate_thumbnail, result, image_filename),
                                     [image_filename])
    return static_response(stream, content_type="image/png")


@login_required
def export(request, process_id):
    """View for exporting result process data in CSV or JSON format.  Thus,
    the return value is not an HTML response.

    :param request: the current HTTP Request object
    :param process_id: the database ID of the result to show

    :type request: HttpRequest
    :type process_id: str

    :return:
      the HTTP response object

    :rtype: HttpResponse
    """
    result = get_object_or_404(models.Result, pk=utils.convert_id_to_int(process_id))
    permissions.assert_can_view_result_process(request.user, result)
    data = result.get_data_for_table_export()
    # Translators: In a table
    result = utils.table_export(request, data, _("row"))
    if isinstance(result, tuple):
        column_groups_form, columns_form, table, switch_row_forms, old_data_form = result
    elif isinstance(result, HttpResponse):
        return result
    title = _("Table export for “{name}”").format(name=data.descriptive_name)
    return render(request, "samples/table_export.html", {"title": title, "column_groups": column_groups_form,
                                                         "columns": columns_form,
                                                         "rows": list(zip(table, switch_row_forms)) if table else None,
                                                         "old_data": old_data_form,
                                                         "backlink": request.GET.get("next", "")})


_ = gettext<|MERGE_RESOLUTION|>--- conflicted
+++ resolved
@@ -87,12 +87,7 @@
 
 
 class ResultForm(utils.ProcessForm):
-<<<<<<< HEAD
-    """Model form for a result process.  Note that I exclude fields because
-    they are dealt with explicitly.
-=======
     """Model form for a result process.
->>>>>>> 031bcc2f
     """
     class Meta:
         model = models.Result
