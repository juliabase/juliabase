#!/usr/bin/env python
# -*- coding: utf-8 -*-
#
# This file is part of Chantal, the samples database.
#
# Copyright (C) 2010 Forschungszentrum Jülich, Germany,
#                    Marvin Goblet <m.goblet@fz-juelich.de>,
#                    Torsten Bronger <t.bronger@fz-juelich.de>
#
# You must not use, install, pass on, offer, sell, analyse, modify, or
# distribute this software without explicit permission of the copyright holder.
# If you have received a copy of this software without the explicit permission
# of the copyright holder, you must destroy it immediately and completely.


u"""Collection of tags and filters that I found useful for Chantal.
"""

from __future__ import division
import string, re, sys, decimal
from django.template.defaultfilters import stringfilter
from django import template
from django.template.loader import render_to_string
from django.utils.html import conditional_escape, escape
from django.utils.safestring import mark_safe
import django.utils.http
import django.core.urlresolvers
import samples.models, django.contrib.auth.models
from django.utils.translation import ugettext_lazy as _, ugettext
from django.contrib.markup.templatetags import markup
from django.conf import settings
import chantal_common.utils
import chantal_common.templatetags.chantal
import samples.views.utils
import chantal_common.search

register = template.Library()

# FixMe: An audit must be made to see where variable content is not properly
# escaped.  Candidates are input_field and ValueFieldNode, but there are
# probably other, too.


@register.filter
def round(value, digits):
    u"""Filter for rounding a numeric value to a fixed number of significant
    digits.  The result may be used for the `quantity` filter below.
    """
<<<<<<< HEAD
    return mark_safe("{{0:.{0}g}}".format(digits).format(float(value)))
=======
    return "{{0:.{0}g}}".format(digits).format(float(value))
>>>>>>> 0d2eaa36


@register.filter
def quantity(value, unit=None, autoescape=False):
    u"""Filter for pretty-printing a physical quantity.  It converts 3.4e-3
    into 3.4·10⁻³.  The number is the part that is actually filtered, while the
    unit is the optional argument of this filter.  So, you may write::

        {{ deposition.pressure|quantity:"mbar" }}

    It is also possible to give a list of two values.  This is formatted in a
    from–to notation.
    """
    def pretty_print_number(number):
        u"""Pretty-print a single value.  For the from–to notation, this
        function is called twice.
        """
        if isinstance(number, float):
            value_string = u"{0:g}".format(number)
        elif isinstance(number, decimal.Decimal):
            value_string = u"{0:g}".format(float(number))
        else:
            value_string = unicode(number)
        if autoescape:
            value_string = conditional_escape(value_string)
        result = u""
        match = re.match(ur"(?P<leading>.*?)(?P<prepoint>[-+]?\d*)(\.(?P<postpoint>\d+))?"
                         ur"([Ee](?P<exponent>[-+]?\d+))?(?P<trailing>.*)", value_string)
        match_dict = match.groupdict(u"")
        result = match_dict["leading"] + match_dict["prepoint"].replace(u"-", u"−")
        if match_dict["postpoint"]:
            result += "." + match_dict["postpoint"]
        if match_dict["exponent"]:
            result += u" · 10<sup>"
            match_exponent = re.match(ur"(?P<sign>[-+])?0*(?P<digits>\d+)", match_dict["exponent"])
            if match_exponent.group("sign") == "-":
                result += u"−"
            result += match_exponent.group("digits")
            result += u"</sup>"
        result += match_dict["trailing"]
        return result

    if value is None:
        return None
    if isinstance(value, (tuple, list)):
        result = u"{0}–{1}".format(pretty_print_number(value[0]), pretty_print_number(value[1]))
    else:
        result = pretty_print_number(value)
    if autoescape:
        unit = conditional_escape(unit) if unit else None
    if unit:
        result += "&nbsp;" + unit
    return mark_safe(result)
quantity.needs_autoescape = True


@register.filter
def should_show(operator):
    u"""Filter to decide whether an operator should be shown.  The operator
    should not be shown if it is an administrative account, i.e. an account
    that should not be visible except for administrators.
    """
    return not isinstance(operator, django.contrib.auth.models.User) or not operator.chantal_user_details.is_administrative


class VerboseNameNode(template.Node):
    u"""Helper class for the tag `verbose_name`.  While `verbose_name` does the
    parsing, this class does the actual processing.
    """

    def __init__(self, var):
        self.var = var

    def render(self, context):
        model, field = self.var.rsplit(".", 1)
        for app_name in settings.INSTALLED_APPS:
            try:
                model = sys.modules[app_name + ".models"].__dict__[model]
            except KeyError:
                continue
            break
        else:
            return u""
        verbose_name = unicode(model._meta.get_field(field).verbose_name)
        if verbose_name:
            verbose_name = samples.views.utils.capitalize_first_letter(verbose_name)
        return verbose_name


@register.tag
def verbose_name(parser, token):
    u"""Tag for retrieving the descriptive name for an instance attribute.  For
    example::

        {% verbose_name Deposition.pressure %}

    will print “pressure”.  Note that it will be translated for a non-English
    user.  It is useful for creating labels.  The model name may be of any
    model in any installed app.  If two model names collide, the one of the
    firstly installed app is taken.
    """
    tag_name, var = token.split_contents()
    return VerboseNameNode(var)


@register.filter
def get_really_full_name(user, anchor_type="http", autoescape=False):
    u"""Unfortunately, Django's get_full_name method for users returns the
    empty string if the user has no first and surname set. However, it'd be
    sensible to use the login name as a fallback then. This is realised here.
    See also `samples.views.utils.get_really_full_name`.

    The optional parameter to this filter determines whether the name should be
    linked or not, and if so, how.  There are three possible parameter values:

    ``"http"`` (default)
        The user's name should be linked with his web page on Chantal

    ``"mailto"``
        The user's name should be linked with his email address

    ``"plain"``
        There should be no link, the name is just printed as plain unformatted
        text.

    """
    if isinstance(user, django.contrib.auth.models.User):
        return chantal_common.templatetags.chantal.get_really_full_name(user, anchor_type, autoescape)
    elif isinstance(user, samples.models.ExternalOperator):
        full_name = user.name
        if autoescape:
            full_name = conditional_escape(full_name)
        if anchor_type == "http":
            return mark_safe(u'<a href="{0}">{1}</a>'.format(django.core.urlresolvers.reverse(
                        "samples.views.external_operator.show", kwargs={"external_operator_id": user.pk}), full_name))
        elif anchor_type == "mailto":
            return mark_safe(u'<a href="mailto:{0}">{1}</a>'.format(user.email, full_name))
        elif anchor_type == "plain":
            return mark_safe(full_name)
        else:
            return u""
    return u""

get_really_full_name.needs_autoescape = True


@register.filter
def get_safe_operator_name(user, autoescape=False):
    u"""Return the name of the operator (with the markup generated by
    `get_really_full_name` and the ``"http"`` option) unless it is a
    confidential external operator.
    """
    if isinstance(user, django.contrib.auth.models.User) or \
            (isinstance(user, samples.models.ExternalOperator) and not user.confidential):
        return get_really_full_name(user, "http", autoescape)
    name = _(u"Confidential operator #{number}").format(number=user.pk)
    if autoescape:
        name = conditional_escape(name)
    return mark_safe(u'<a href="{0}">{1}</a>'.format(django.core.urlresolvers.reverse(
                "samples.views.user_details.show_user", kwargs={"login_name": user.contact_person.username}), name))

get_safe_operator_name.needs_autoescape = True


timestamp_formats = (u"%Y-%m-%d %H:%M:%S",
                     u"%Y-%m-%d %H:%M",
                         # Translators: Only change the <sup>h</sup>!
                     _(u"%Y-%m-%d %H<sup>h</sup>"),
                     u"%Y-%m-%d",
                         # Translators: Only change order and punctuation
                     _(u"%b %Y"),
                     u"%Y",
                     _(u"date unknown"))

@register.filter
def timestamp(value, minimal_inaccuracy=0):
    u"""Filter for formatting the timestamp of a process properly to reflect
    the inaccuracy connected with this timestamp.

    :Parameters:
      - `value`: the process whose timestamp should be formatted

    :type value: `models.Process` or dict mapping str to object

    :Return:
      the rendered timestamp

    :rtype: unicode
    """
    if isinstance(value, samples.models.Process):
        timestamp_ = value.timestamp
        inaccuracy = value.timestamp_inaccuracy
    else:
        timestamp_ = value["timestamp"]
        inaccuracy = value["timestamp_inaccuracy"]
    return mark_safe(chantal_common.utils.unicode_strftime(timestamp_,
                                                           timestamp_formats[max(int(minimal_inaccuracy), inaccuracy)]))


@register.filter
def status_timestamp(value, type_):
    u"""Filter for formatting the timestamp of a status message properly to
    reflect the inaccuracy connected with this timestamp.

    :Parameters:
      - `value`: the status message timestamp should be formatted
      - `type_`: either ``"begin"`` or ``"end"``

    :type value: ``samples.views.status.Status``
    :type type_: str

    :Return:
      the rendered timestamp

    :rtype: unicode
    """
    if type_ == "begin":
        timestamp_ = value.begin
        inaccuracy = value.begin_inaccuracy
    elif type_ == "end":
        timestamp_ = value.end
        inaccuracy = value.end_inaccuracy
    if inaccuracy == 6:
        return None
    return mark_safe(chantal_common.utils.unicode_strftime(timestamp_, timestamp_formats[inaccuracy]))


# FixMe: This pattern should probably be moved to settings.py.
sample_name_pattern = \
    re.compile(ur"""(\W|\A)(?P<name>[0-9][0-9][A-Z]-[0-9]{3,4}([-A-Za-z_/][-A-Za-z_/0-9#]*)?|  # old-style sample name
                            ([0-9][0-9]-([A-Z]{2}[0-9]{,2}|[A-Z]{3}[0-9]?|[A-Z]{4})|           # initials of a user
                            [A-Z]{2}[0-9][0-9]|[A-Z]{3}[0-9]|[A-Z]{4})                         # initials of an external
                            -[-A-Za-z_/0-9#]+)(\W|\Z)""", re.UNICODE | re.VERBOSE)
sample_series_name_pattern = re.compile(ur"(\W|\A)(?P<name>[a-z_]+-[0-9][0-9]-[-A-Za-zÄÖÜäöüß_/0-9]+)(\W|\Z)", re.UNICODE)

@register.filter
@stringfilter
def markdown_samples(value, margins="default"):
    u"""Filter for formatting the value by assuming Markdown syntax.
    Additionally, sample names and sample series names are converted to
    clickable links.  Embedded HTML tags are always escaped.  Warning: You need
    at least Python Markdown 1.7 or later so that this works.

    FixMe: Before Markdown sees the text, all named entities are replaced, see
    `samples.views.utils.substitute_html_entities`.  This creates a mild
    escaping problem.  ``\&amp;`` becomes ``&amp;amp;`` instead of ``\&amp;``.
    It can only be solved by getting python-markdown to replace the entities,
    however, I can't easily do that without allowing HTML tags, too.
    """
    value = chantal_common.templatetags.chantal.substitute_formulae(
        chantal_common.utils.substitute_html_entities(unicode(value)))
    position = 0
    result = u""
    while position < len(value):
        sample_match = sample_name_pattern.search(value, position)
        sample_series_match = sample_series_name_pattern.search(value, position)
        sample_start = sample_match.start("name") if sample_match else len(value)
        sample_series_start = sample_series_match.start("name") if sample_series_match else len(value)
        next_is_sample = sample_start <= sample_series_start
        match = sample_match if next_is_sample else sample_series_match
        if match:
            start, end = match.span("name")
            result += value[position:start]
            position = end
            name = match.group("name")
            database_item = None
            if next_is_sample:
                sample = samples.views.utils.get_sample(name)
                if isinstance(sample, samples.models.Sample):
                    database_item = sample
            else:
                try:
                    database_item = samples.models.SampleSeries.objects.get(name=name)
                except samples.models.SampleSeries.DoesNotExist:
                    pass
            name = name
            result += "[{0}]({1})".format(name, database_item.get_absolute_url()) if database_item else name
        else:
            result += value[position:]
            break
    result = markup.markdown(result)
    if result.startswith(u"<p>"):
        if margins == "collapse":
            result = mark_safe(u"""<p style="margin: 0pt">""" + result[3:])
    return result


@register.filter
@stringfilter
def prepend_domain(value):
    u"""Prepend the domain to an absolute URL without domain.
    """
    assert value[0] == "/"
    prefix = "http://" + settings.DOMAIN_NAME
    return prefix + value


@register.filter
@stringfilter
def first_upper(value):
    u"""Filter for formatting the value to set the first character to uppercase.
    """
    if value:
        return samples.views.utils.capitalize_first_letter(value)


@register.filter
@stringfilter
def flatten_multiline_text(value, separator=u" ● "):
    u"""Converts a multiline string into a one-line string.  The lines are
    separated by big bullets, however, you can change that with the optional
    parameter.
    """
    lines = [line.strip() for line in value.strip().split("\n")]
    return separator.join(line for line in lines if line)


@register.filter
def sample_tags(sample, user):
    u"""Shows the sample's tags.  The tags are shortened.  Moreover, they are
    suppressed if the user is not allowed to view them.
    """
    return sample.tags_suffix(user)


class ValueFieldNode(template.Node):
    u"""Helper class to realise the `value_field` tag.
    """

    def __init__(self, field, unit, significant_digits):
        self.field_name = field
        self.field = template.Variable(field)
        self.unit = unit
        self.significant_digits = significant_digits

    def render(self, context):
        field = self.field.resolve(context)
        if "." not in self.field_name:
            verbose_name = unicode(context[self.field_name]._meta.verbose_name)
        else:
            instance, field_name = self.field_name.rsplit(".", 1)
            model = context[instance].__class__
            verbose_name = unicode(model._meta.get_field(field_name).verbose_name)
        verbose_name = samples.views.utils.capitalize_first_letter(verbose_name)
        if self.unit == "yes/no":
            field = chantal_common.templatetags.chantal.fancy_bool(field)
            unit = None
        elif self.unit == "user":
            field = get_really_full_name(field, autoescape=True)
            unit = None
        elif self.unit == "sccm_collapse":
            if not field:
                return u"""<td colspan="2"/>"""
            unit = "sccm"
        elif not field and field != 0:
            unit = None
            field = u"—"
        else:
            unit = self.unit
        if self.significant_digits:
            if isinstance(field, (tuple, list)):
                field = (round(field[0], self.significant_digits), round(field[1], self.significant_digits))
            else:
                field = round(field, self.significant_digits)
        return u"""<td class="label">{label}:</td><td class="value">{value}</td>""".format(
            label=verbose_name, value=conditional_escape(field) if unit is None else quantity(field, unit))


@register.tag
def value_field(parser, token):
    u"""Tag for inserting a field value into an HTML table.  It consists of two
    ``<td>`` elements, one for the label and one for the value, so it spans two
    columns.  This tag is primarily used in templates of show views, especially
    those used to compile the sample history.  Example::

        {% value_field layer.base_pressure 3 "W" %}

    The unit (``"W"`` for “Watt”) is optional.  If you have a boolean field,
    you can give ``"yes/no"`` as the unit, which converts the boolean value to
    a yes/no string (in the current language).  For gas flow fields that should
    collapse if the gas wasn't used, use ``"sccm_collapse"``.

    The Number 3 is also optional. With this option you can set the number of significant
    digits of the value. The value will be round to match the number of significant digits.
    """
    tokens = token.split_contents()
    if len(tokens) == 4:
        tag, field, significant_digits, unit = tokens
        if not (unit[0] == unit[-1] and unit[0] in ('"', "'")):
            raise template.TemplateSyntaxError, "value_field's unit argument should be in quotes"
        unit = unit[1:-1]
    elif len(tokens) == 3:
        tag, field, unit = tokens
        significant_digits = None
        if not (unit[0] == unit[-1] and unit[0] in ('"', "'")):
            if not isinstance(unit, int):
                raise template.TemplateSyntaxError, "value_field's unit argument should be in quotes"
            else:
                significant_digits = unit
                unit = None
        else:
            unit = unit[1:-1]
    elif len(tokens) == 2:
        tag, field = tokens
        unit = significant_digits = None
    else:
        raise template.TemplateSyntaxError, "value_field requires one or two arguments"
    return ValueFieldNode(field, unit, significant_digits)


@register.simple_tag
def split_field(field1, field2, separator=""):
    u"""Tag for combining two input fields wich have the same label and help text.
    It consists of two ``<td>`` elements, one for the label and one for
    the two input fields, so it spans two columns.  This tag is primarily used in
    tamplates of edit views.  Example::

        {% split_field layer.voltage1 layer.voltage2 "/" %}
    """
    result = u"""<td class="label"><label for="id_{html_name}">{label}:</label></td>""".format(
        html_name=field1.html_name, label=field1.label)
    help_text = u""" <span class="help">({0})</span>""".format(field1.help_text) if field1.help_text else u""
    result += u"""<td class="input">{field1}{separator}{field2}{help_text}</td>""".format(
        field1=field1, field2=field2, help_text=help_text, separator=separator)
    return result


class ValueSplitFieldNode(template.Node):
    u"""Helper class to realise the `value_split_field` tag.
    """

    def __init__(self, field1, field2, unit, separator):
        self.field_name1 = field1
        self.field_name2 = field2
        self.field1 = template.Variable(field1)
        self.field2 = template.Variable(field2)
        self.separator = separator if separator is not None else ''
        self.unit = unit

    def render(self, context):
        field1 = self.field1.resolve(context)
        field2 = self.field2.resolve(context)
        if "." not in self.field_name1:
            verbose_name = unicode(context[self.field_name1]._meta.verbose_name)
        else:
            instance, field_name = self.field_name1.rsplit(".", 1)
            model = context[instance].__class__
            verbose_name = unicode(model._meta.get_field(field_name).verbose_name)
        verbose_name = samples.views.utils.capitalize_first_letter(verbose_name)
        if self.unit == "sccm_collapse":
            if not field1 and not field2:
                return u"""<td colspan="2"/>"""
            unit = "sccm"
        else:
            unit = self.unit
        if not field1 and field1 != 0:
            field1 = u"—"
        if not field2 and field2 != 0:
            field2 = u"—"
        if field1 == field2 == u"—":
            unit = None
        return u"""<td class="label">{label}:</td><td class="value">{value1} {separator} {value2}</td>""".format(
            label=verbose_name, value1=field1 if unit is None else quantity(field1, unit),
            value2=field2 if unit is None else quantity(field2, unit),
            separator=self.separator)


@register.tag
def value_split_field(parser, token):
    u"""Tag for combining two value fields wich have the same label and help text.
    It consists of two ``<td>`` elements, one for the label and one for
    the two value fields, so it spans two columns.This tag is primarily used in
    templates of show views, especially those used to compile the sample history.
    Example::

        {% value_split_field layer.voltage_1 layer.voltage_2 "/" "V" %}

    The unit (``"V"`` for “Volt”) is optional.  If you have a boolean field,
    you can give ``"yes/no"`` as the unit, which converts the boolean value to
    a yes/no string (in the current language).  For gas flow fields that should
    collapse if the gas wasn't used, use ``"sccm_collapse"``.
    """
    tokens = token.split_contents()
    if len(tokens) == 5:
        tag, field1, field2, separator, unit = tokens
        if not (unit[0] == unit[-1] and unit[0] in ('"', "'")):
            raise template.TemplateSyntaxError, "value_split_field's unit argument should be in quotes"
        unit = unit[1:-1]
        if not (separator[0] == separator[-1] and separator[0] in ('"', "'")):
            raise template.TemplateSyntaxError, "value_split_field's separator argument should be in quotes"
        separator = separator[1:-1]
    elif len(tokens) == 4:
        tag, field1, field2, separator = tokens
        unit = None
        separator = separator[1:-1]
    elif len(tokens) == 3:
        tag, field1, field2 = tokens
        separator = None
        unit = None
    else:
        raise template.TemplateSyntaxError, "value_split_field requires three, four or five arguments"
    return ValueSplitFieldNode(field1, field2, unit, separator)


@register.simple_tag
def display_search_tree(tree):
    u"""Tag for displaying the forms tree for the advanced search.  This tag is
    used only in the advanced search.  It walks through the search node tree
    and displays the seach fields.
    """
    result = u"""<table style="border: 2px solid black; padding-left: 3em">"""
    for search_field in tree.search_fields:
        error_context = {"form": search_field.form, "form_error_title": _(u"General error"), "outest_tag": "<tr>"}
        result += render_to_string("error_list.html", context_instance=template.Context(error_context))
        if isinstance(search_field, chantal_common.search.RangeSearchField):
            field_min = [field for field in search_field.form if field.name.endswith("_min")][0]
            field_max = [field for field in search_field.form if field.name.endswith("_max")][0]
            help_text = u""" <span class="help">({0})</span>""".format(field_min.help_text) if field_min.help_text else u""
            result += u"""<tr><td class="label"><label for="id_{html_name}">{label}:</label></td>""" \
                u"""<td class="input">{field_min} – {field_max}{help_text}</td></tr>""".format(
                label=field_min.label, html_name=field_min.html_name, field_min=field_min, field_max=field_max,
                help_text=help_text)
        elif isinstance(search_field, chantal_common.search.TextNullSearchField):
            field_main = [field for field in search_field.form if field.name.endswith("_main")][0]
            field_null = [field for field in search_field.form if field.name.endswith("_null")][0]
            help_text = u""" <span class="help">({0})</span>""".format(field_main.help_text) if field_main.help_text else u""
            result += u"""<tr><td class="label"><label for="id_{html_name_main}">{label_main}:</label></td>""" \
                u"""<td class="input">{field_main} <label for="id_{html_name_null}">{label_null}:</label> """ \
                u"""{field_null}{help_text}</td></tr>""".format(
                label_main=field_main.label, label_null=field_null.label,
                html_name_main=field_main.html_name, html_name_null=field_null.html_name,
                field_main=field_main, field_null=field_null, help_text=help_text)
        else:
            for field in search_field.form:
                help_text = u""" <span class="help">({0})</span>""".format(field.help_text) if field.help_text else u""
                result += u"""<tr><td class="label"><label for="id_{html_name}">{label}:</label></td>""" \
                    u"""<td class="input">{field}{help_text}</td></tr>""".format(
                    label=field.label, html_name=field.html_name, field=field, help_text=help_text)
    if tree.children:
        result += u"""<tr><td colspan="2">"""
        for i, child in enumerate(tree.children):
            result += unicode(child[0].as_p())
            if child[1]:
                result += display_search_tree(child[1])
            if i < len(tree.children) - 1:
                result += u"""</td></tr><tr><td colspan="2">"""
        result += u"</td></tr>"
    result += u"</table>"
    return result<|MERGE_RESOLUTION|>--- conflicted
+++ resolved
@@ -46,11 +46,7 @@
     u"""Filter for rounding a numeric value to a fixed number of significant
     digits.  The result may be used for the `quantity` filter below.
     """
-<<<<<<< HEAD
-    return mark_safe("{{0:.{0}g}}".format(digits).format(float(value)))
-=======
     return "{{0:.{0}g}}".format(digits).format(float(value))
->>>>>>> 0d2eaa36
 
 
 @register.filter
