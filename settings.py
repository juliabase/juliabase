#!/usr/bin/env python
# -*- coding: utf-8 -*-
#
# This file is part of JuliaBase, the samples database.
#
# Copyright © 2008–2014 Forschungszentrum Jülich, Germany,
#                       Marvin Goblet <m.goblet@fz-juelich.de>,
#                       Torsten Bronger <t.bronger@fz-juelich.de>
#
# You must not use, install, pass on, offer, sell, analyse, modify, or
# distribute this software without explicit permission of the copyright holder.
# If you have received a copy of this software without the explicit permission
# of the copyright holder, you must destroy it immediately and completely.


"""Django settings for a generic JuliaBase installation.
"""

from __future__ import absolute_import, unicode_literals
# Python3 note: Below, there are some str() calls that should be removed with
# Python3.

import os
from django.utils.translation import ugettext_lazy as _
from jb_common.settings_defaults import *
from samples.settings_defaults import *


# Build paths inside the project like this: os.path.join(BASE_DIR, ...)
BASE_DIR = os.path.dirname(os.path.abspath(__file__))


ALLOWED_HOSTS = ["0.0.0.0"]
DEBUG = True
TEMPLATE_DEBUG = DEBUG


DEFAULT_FROM_EMAIL = ""
EMAIL_HOST = ""
SERVER_EMAIL = DEFAULT_FROM_EMAIL
ADMINS = (
    ("JuliaBase-Admins", "bronger@physik.rwth-aachen.de"),
)

DATABASES = {
    "default": {
        "ENGINE": "django.db.backends.postgresql_psycopg2",
        "NAME": "juliabase",
        "USER": "juliabase",
        "PASSWORD": "12345",
        "ATOMIC_REQUESTS": True
        }
    }

TIME_ZONE = "Europe/Berlin"

LANGUAGE_CODE = "en-us"

USE_I18N = True
USE_L10N = False
DATETIME_FORMAT = "D, j. N Y, H:i:s"
DATE_FORMAT = "D, j. N Y"


STATIC_ROOT = str("/var/www/juliabase/media/")
MEDIA_ROOT = str("/var/www/juliabase/uploads")


# URL that handles the media served from MEDIA_ROOT. Make sure to use a
# trailing slash if there is a path component (optional in other cases).
# Examples: "http://media.lawrence.com", "http://example.com/media/"
STATIC_URL = str("/media/")

ADMIN_MEDIA_PREFIX = STATIC_URL + str("admin/")

SECRET_KEY = get_secret_key_from_file("~/.juliabase_secret_key")

# The reason why we use ``django.template.loaders.filesystem.Loader`` and
# ``TEMPLATE_DIRS`` is that we want to be able to extend the overridden
# template.  This is used in jb_institute's "sample claim" views, for example.
TEMPLATE_DIRS = (os.path.dirname(os.path.abspath(__file__)),)
TEMPLATE_LOADERS = (
    ("django.template.loaders.cached.Loader", ("django.template.loaders.app_directories.Loader",
                                               "django.template.loaders.filesystem.Loader")),)

MIDDLEWARE_CLASSES = (
    "django.middleware.common.CommonMiddleware",
    "django.contrib.sessions.middleware.SessionMiddleware",
    "jb_common.middleware.MessageMiddleware",
    "django.middleware.locale.LocaleMiddleware",
    "django.contrib.auth.middleware.AuthenticationMiddleware",
    "jb_common.middleware.LocaleMiddleware",
    "samples.middleware.juliabase.ExceptionsMiddleware",
    "jb_common.middleware.JSONClientMiddleware",
)
APPEND_SLASH = False

ROOT_URLCONF = str("urls")

INSTALLED_APPS = (
    "django.contrib.auth",
    "django.contrib.contenttypes",
    "django.contrib.sessions",
    "django.contrib.admin",
    "django.contrib.messages",
    "django.contrib.staticfiles",
    "jb_institute",
    "samples",
    "jb_common"
)

TEMPLATE_CONTEXT_PROCESSORS = ("django.contrib.auth.context_processors.auth",
                               "django.core.context_processors.debug",
                               "django.core.context_processors.i18n",
                               "django.core.context_processors.media",
                               "django.core.context_processors.static",
                               "django.core.context_processors.tz",
                               "django.contrib.messages.context_processors.messages",
                               "jb_common.context_processors.default",
                               "jb_institute.context_processors.default")

JAVASCRIPT_I18N_APPS += ("jb_institute",)

DOMAIN_NAME = "0.0.0.0:8000"
PROTOCOL = "http"

LOGIN_URL = "{0}://{1}/login".format(PROTOCOL, DOMAIN_NAME)
LOGIN_REDIRECT_URL = "/"

# This determines which flags are shown
LANGUAGES = (("en", _("English")), ("de", _("German")))

CACHES = {
    "default": {
        "BACKEND": "django.core.cache.backends.memcached.MemcachedCache",
        "LOCATION": ["localhost"],
        "TIMEOUT": 3600 * 24 * 28
        }
    }
# CACHES = {"default": {"BACKEND": "django.core.cache.backends.dummy.DummyCache"}}

CACHE_MIDDLEWARE_SECONDS = 60 * 60 * 24
CACHE_MIDDLEWARE_KEY_PREFIX = ""

DEPARTMENTS_TO_APP_LABELS = {"INM": "jb_institute"}

ADD_SAMPLES_VIEW = "jb_institute.views.samples.sample.add"

MEASUREMENT_DATA_ROOT_DIR = os.path.join(os.path.abspath(os.path.dirname(__file__)), str("remote_client"), str("examples"))
PDS_ROOT_DIR = os.path.join(MEASUREMENT_DATA_ROOT_DIR, str("pds_raw_data"))
SOLARSIMULATOR_1_ROOT_DIR = os.path.join(MEASUREMENT_DATA_ROOT_DIR, str("solarsimulator_raw_data"))

<<<<<<< HEAD
PHYSICAL_PROCESSES_BLACKLIST = [("jb_institute", "substrate"),
                              ("jb_institute", "layerthicknessmeasurement")]
=======
PHYSICAL_PROCESSES_BLACKLIST = [("jb_institute", "substrate")]
>>>>>>> 1fd86569
MERGE_CLEANUP_FUNCTION = "jb_institute.utils.clean_up_after_merging"

SAMPLE_NAME_FORMATS = {
    "provisional": {"possible renames": {"new"}},
    "old":         {"pattern": r"{short_year}[A-Z]-\d{{3,4}}([-A-Za-z_/][-A-Za-z_/0-9#()]*)?",
                    "possible renames": {"new"},
                    "verbose name": _("old-style")},
    "new":         {"pattern": r"({short_year}-{user_initials}|{external_contact_initials})-[-A-Za-z_/0-9#()]+",
                    "verbose name": _("new-style")}
}

NAME_PREFIX_TEMPLATES = ("{short_year}-{user_initials}-", "{external_contact_initials}-")<|MERGE_RESOLUTION|>--- conflicted
+++ resolved
@@ -150,12 +150,7 @@
 PDS_ROOT_DIR = os.path.join(MEASUREMENT_DATA_ROOT_DIR, str("pds_raw_data"))
 SOLARSIMULATOR_1_ROOT_DIR = os.path.join(MEASUREMENT_DATA_ROOT_DIR, str("solarsimulator_raw_data"))
 
-<<<<<<< HEAD
-PHYSICAL_PROCESSES_BLACKLIST = [("jb_institute", "substrate"),
-                              ("jb_institute", "layerthicknessmeasurement")]
-=======
 PHYSICAL_PROCESSES_BLACKLIST = [("jb_institute", "substrate")]
->>>>>>> 1fd86569
 MERGE_CLEANUP_FUNCTION = "jb_institute.utils.clean_up_after_merging"
 
 SAMPLE_NAME_FORMATS = {
